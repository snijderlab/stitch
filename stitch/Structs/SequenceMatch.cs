using System;
using System.Collections.Generic;
using System.Linq;
using System.Text;

namespace Stitch {
    /// <summary>A class to save a match of two sequences in a space efficient way, based on CIGAR strings.</summary>
    public class SequenceMatch {
        /// <summary>The position on the template where the match begins.</summary>
        public readonly int StartTemplatePosition;

        /// <summary> The position on the query sequence where the match begins </summary>
        public readonly int StartQueryPosition;

        /// <summary> The score of the match </summary>
        public readonly int Score;

        /// <summary> The alignment of the match, consisting of <see cref="MatchPiece">MatchPieces</see>. </summary>
        //public List<MatchPiece> Alignment;

        /// <summary> The query to align. </summary>
        public readonly Read.IRead Query;
        public LocalSequence QuerySequence;

        /// <summary> The template to align. </summary>
        public readonly Read.IRead Template;

        /// <summary> The total amount of (mis)matching aminoacids in the alignment </summary>
        //public int TotalMatches { get; private set; }
        /// <summary> The total length on the template (matches + gaps in query) </summary>
        //public int LengthOnTemplate { get; private set; }
        /// <summary> The total length on the query (matches + gaps in template) </summary>
        //public int LengthOnQuery { get; private set; }

        public readonly int Index;
        /// <summary> The index of the Template sequence if available. </summary>
        public readonly int TemplateIndex;
        public bool Unique;

        public SequenceMatch(int startTemplatePosition, int startQueryPosition, int score, List<MatchPiece> alignment, Read.IRead template, Read.IRead query, int index, int templateIndex = -1) {
            StartTemplatePosition = startTemplatePosition;
            StartQueryPosition = startQueryPosition;
            Score = score;
            //Alignment = alignment;
            Template = template;
            Query = query;
            QuerySequence = new LocalSequence(query, template, alignment);
            Index = index;
            TemplateIndex = templateIndex;
            Simplify();
        }

        /// <summary> Visualises this SequenceMatch, with a very simple visualisation of the alignment </summary>
        public override string ToString() {
            var buffer = new StringBuilder();
            var buffer1 = new StringBuilder();
            var buffer2 = new StringBuilder();
            buffer.Append($"SequenceMatch:\n\tStarting at template: {StartTemplatePosition}\n\tStarting at query: {StartQueryPosition}\n\tScore: {Score}\n\tMatch: {QuerySequence.Alignment.CIGAR()}\n\n");
            buffer.Append(AlignmentToString(QuerySequence.Alignment, StartTemplatePosition, StartQueryPosition, AminoAcid.ArrayToString(Template.Sequence.Sequence), AminoAcid.ArrayToString(QuerySequence.Sequence)));

            return buffer.ToString();
        }

        /// <summary> Finds if the whole match is only based on Xs in the template </summary>
        /// <returns></returns>
        public bool AllGap() {
            int tem_pos = StartTemplatePosition;
            int query_pos = StartQueryPosition;

            foreach (MatchPiece element in QuerySequence.Alignment) {
                switch (element) {
                    case Match match:
                        if (!Template.Sequence.Sequence.SubArray(tem_pos, match.Length).All(a => a.Character == 'X')) return false;
                        tem_pos += match.Length;
                        query_pos += match.Length;
                        break;
                    case Insertion gapC:
                        query_pos += gapC.Length;
                        break;
                    case Deletion gapT:
                        tem_pos += gapT.Length;
                        break;
                }
            }

            return true;
        }

        /// <summary> Simplifies the MatchList, so combines MatchPieces of the same kind which are in sequence with each other </summary>
        public void Simplify() {
<<<<<<< HEAD
            MatchPiece lastElement = null;
            int count = Alignment.Count;
            int i = 0;
            while (i < count) {
                if (lastElement != null && lastElement.GetType() == Alignment[i].GetType()) {
                    Alignment[i].Length += Alignment[i - 1].Length;
                    Alignment.RemoveAt(i - 1);
                    i--;
                    count--;
                } else if (Alignment[i].Length == 0) {
                    Alignment.RemoveAt(i);
                    i--;
                    count--;
                }
                lastElement = i < 0 ? null : Alignment[i];
                i++;
            }
=======
            Simplify(ref QuerySequence.Alignment);
>>>>>>> 7221af23
        }

        /// <summary> Get a part of the query sequence as indicated by positions on the template sequence. </summary>
        /// <param name="startTemplatePosition">The start position on the template.</param>
        /// <param name="lengthOnTemplate">The length on the template of the part of the query sequence needed.</param>
        /// <returns>Both a string with the full alignment with inserted gaps and an array with only the aminoacids from the query which align to these positions.</returns>
        public (string, AminoAcid[]) GetQuerySubMatch(int startTemplatePosition, int lengthOnTemplate) {
            int pos = this.StartTemplatePosition;
            int q_pos = this.StartQueryPosition;
            var buf = new StringBuilder();
            var aa = new List<AminoAcid>();

            if (pos > startTemplatePosition) buf.Append(new string(Alphabet.GapChar, pos - startTemplatePosition));

            foreach (var piece in this.QuerySequence.Alignment) {
                if (pos > startTemplatePosition + lengthOnTemplate) break;
                if (piece is SequenceMatch.Match ma) {
                    if (pos < startTemplatePosition + lengthOnTemplate && pos + piece.Length > startTemplatePosition) {
                        int dif = pos < startTemplatePosition ? startTemplatePosition - pos : 0; // Skip all AA before the interesting sequence
                        int length = Math.Min(Math.Min(Math.Min(startTemplatePosition + lengthOnTemplate - pos, lengthOnTemplate), this.QuerySequence.Sequence.Length - q_pos - dif), piece.Length - dif);
                        buf.Append(AminoAcid.ArrayToString(this.QuerySequence.Sequence.SubArray(q_pos + dif, length)));
                        aa.AddRange(this.QuerySequence.Sequence.SubArray(q_pos + dif, length));
                    }

                    pos += piece.Length;
                    q_pos += piece.Length;
                } else if (piece is SequenceMatch.Deletion gt) {
                    if (pos < startTemplatePosition + lengthOnTemplate && pos + piece.Length > startTemplatePosition) {
                        int length = Math.Min(pos + piece.Length - startTemplatePosition, lengthOnTemplate);
                        buf.Append(new string(Alphabet.GapChar, length));
                    }

                    pos += piece.Length;
                } else if (piece is SequenceMatch.Insertion gc) {
                    if (pos < startTemplatePosition + lengthOnTemplate && pos > startTemplatePosition) {
                        buf.Append(AminoAcid.ArrayToString(this.QuerySequence.Sequence.SubArray(q_pos, piece.Length)));
                        aa.AddRange(this.QuerySequence.Sequence.SubArray(q_pos, piece.Length));
                    }

                    q_pos += piece.Length;
                }
            }

            if (pos < startTemplatePosition + lengthOnTemplate) buf.Append(new string(Alphabet.GapChar, startTemplatePosition + lengthOnTemplate - pos));

            return (buf.ToString(), aa.ToArray());
        }

        /// <summary> Find the query position with the given template position, does a full search from to start so not terribly efficient. It returns -1 for any template position outside the actual match.</summary>
        /// <param name="templatePosition"> The template position, as the index in the actual sequence so with the StartTemplatePosition offset. </param>
        public int GetQueryPosition(int templatePosition) {
            int pos = this.StartTemplatePosition;
            int q_pos = this.StartQueryPosition;
            if (pos >= templatePosition) return -1;
            foreach (var piece in this.QuerySequence.Alignment) {
                if (piece is SequenceMatch.Match ma) {
                    pos += piece.Length;
                    q_pos += piece.Length;
                    if (pos >= templatePosition) return q_pos - (pos - templatePosition);
                } else if (piece is SequenceMatch.Deletion) {
                    pos += piece.Length;
                    if (pos >= templatePosition) return q_pos;
                } else if (piece is SequenceMatch.Insertion) {
                    q_pos += piece.Length;
                }
            }
            return -1;
        }

        (int Matches, int MisMatches, int GapInQuery, int GapInTemplate)? scores = null;
        /// <summary> Get a detailed breakdown of the scores of this match. </summary>
        /// <returns> A tuple with 4 counts, the first is the number of exact matches, the second
        /// is the number of not exact matches (or mismatches), the third is the number of
        /// GapInQuery, and the fourth is the number of GapInTemplate.</returns>
        public (int Matches, int MisMatches, int GapInQuery, int GapInTemplate) GetDetailedScores() {
            if (scores != null) return scores.Value;
            (int Matches, int MisMatches, int GapInQuery, int GapInTemplate) output = (0, 0, 0, 0);
            int pos = this.StartTemplatePosition;
            int q_pos = this.StartQueryPosition;

            foreach (var piece in this.QuerySequence.Alignment) {
                if (piece is SequenceMatch.Match ma) {
                    for (int i = 0; i < ma.Length; i++) {
                        if (Template.Sequence.Sequence[pos + i] == QuerySequence.Sequence[q_pos + i])
                            output.Matches += 1;
                        else
                            output.MisMatches += 1;
                    }

                    pos += piece.Length;
                    q_pos += piece.Length;
                } else if (piece is SequenceMatch.Deletion) {
                    output.GapInTemplate += piece.Length;
                    pos += piece.Length;
                } else if (piece is SequenceMatch.Insertion) {
                    output.GapInQuery += piece.Length;
                    q_pos += piece.Length;
                }
            }

            scores = output;
            return output;
        }

        /// <summary> Get the aminoacid of the query sequence at the given template sequence position. </summary>
        /// <param name="templatePosition">The position to get the AminoAcid from.</param>
        /// <returns>The AminoAcid or null if it could not be found.</returns>
        public AminoAcid? GetAtTemplateIndex(int templatePosition) {
            if (templatePosition < this.StartTemplatePosition || templatePosition >= this.StartTemplatePosition + this.QuerySequence.LengthOnTemplate) return null;

            int pos = this.StartTemplatePosition;
            int q_pos = this.StartQueryPosition;

            foreach (var piece in this.QuerySequence.Alignment) {
                if (piece is SequenceMatch.Match ma) {
                    pos += piece.Length;
                    q_pos += piece.Length;
                    if (pos > templatePosition) return this.QuerySequence.Sequence[Math.Min(q_pos - (pos - templatePosition), this.QuerySequence.Sequence.Length - 1)];
                } else if (piece is SequenceMatch.Deletion) {
                    pos += piece.Length;
                    if (pos > templatePosition) return this.QuerySequence.Sequence[q_pos];
                } else if (piece is SequenceMatch.Insertion) {
                    q_pos += piece.Length;
                }
            }

            return null;
        }
        /// <summary> Get the aminoacid of the query sequence at the given template sequence position. </summary>
        /// <param name="templatePosition">The position to get the AminoAcid from.</param>
        /// <returns>The AminoAcid or null if it could not be found.</returns>
        public int GetGapAtTemplateIndex(int templatePosition) {
            if (templatePosition < this.StartTemplatePosition || templatePosition > this.StartTemplatePosition + this.QuerySequence.LengthOnTemplate) return 0;

            int pos = this.StartTemplatePosition;
            int q_pos = this.StartQueryPosition;

            foreach (var piece in this.QuerySequence.Alignment) {
                if (piece is SequenceMatch.Match ma) {
                    pos += piece.Length;
                    q_pos += piece.Length;
                    if (pos > templatePosition) return 0;
                } else if (piece is SequenceMatch.Deletion) {
                    pos += piece.Length;
                    if (pos > templatePosition) return 0;
                } else if (piece is SequenceMatch.Insertion) {
                    q_pos += piece.Length;
                    if (pos == templatePosition) return piece.Length;
                }
            }

            return 0;
        }

        /// <summary> Simplifies the MatchList, so combines MatchPieces of the same kind which are in sequence with each other </summary>
        public static void Simplify(ref List<MatchPiece> Alignment) {
            MatchPiece lastElement = null;
            int count = Alignment.Count;
            int i = 0;
            while (i < count) {
                if (lastElement != null && lastElement.GetType() == Alignment[i].GetType()) {
                    Alignment[i].Length += Alignment[i - 1].Length;
                    Alignment.RemoveAt(i - 1);
                    i--;
                    count--;
                } else if (Alignment[i].Length == 0) {
                    Alignment.RemoveAt(i);
                    i--;
                    count--;
                } else if (lastElement is Insertion ins && Alignment[i] is Deletion del) {
                    // Combine Insertion and deletion if they are found right after each other
                    ins.Length = Math.Max(0, ins.Length - del.Length);
                    del.Length = Math.Max(0, del.Length - ins.Length);
                    if (ins.Length == 0) {
                        Alignment.RemoveAt(i - 1);
                        i--;
                        count--;
                    }
                    if (del.Length == 0) {
                        Alignment.RemoveAt(i);
                        i--;
                        count--;
                    }
                } else if (lastElement is Deletion del2 && Alignment[i] is Insertion ins2) {
                    ins2.Length = Math.Max(0, ins2.Length - del2.Length);
                    del2.Length = Math.Max(0, del2.Length - ins2.Length);
                    if (ins2.Length == 0) {
                        Alignment.RemoveAt(i);
                        i--;
                        count--;
                    }
                    if (del2.Length == 0) {
                        Alignment.RemoveAt(i - 1);
                        i--;
                        count--;
                    }
                }
                lastElement = i < 0 ? null : Alignment[i];
                i++;
            }
        }

        public static string AlignmentToString(List<MatchPiece> alignment, int startTemplatePosition, int startQueryPosition, string tSeq, string qSeq) {
            int tem_pos = startTemplatePosition;
            int query_pos = startQueryPosition;
            var buffer = new StringBuilder();
            var buffer1 = new StringBuilder();
            var buffer2 = new StringBuilder();
            foreach (MatchPiece element in alignment) {
                switch (element) {
                    case Match match:
                        buffer1.Append(tSeq.Substring(tem_pos, match.Length));
                        buffer2.Append(qSeq.Substring(query_pos, match.Length));
                        tem_pos += match.Length;
                        query_pos += match.Length;
                        break;
                    case Insertion gapC:
                        buffer1.Append(new string('-', gapC.Length));
                        buffer2.Append(qSeq.Substring(query_pos, gapC.Length));
                        query_pos += gapC.Length;
                        break;
                    case Deletion gapT:
                        buffer1.Append(tSeq.Substring(tem_pos, gapT.Length));
                        buffer2.Append(new string('-', gapT.Length));
                        tem_pos += gapT.Length;
                        break;
                }
            }
            if (tem_pos != tSeq.Length || query_pos != qSeq.Length) {
                if (tem_pos != tSeq.Length) buffer1.Append(" ...");
                else buffer1.Append("    ");
                if (query_pos != qSeq.Length) buffer2.Append(" ...");
                else buffer2.Append("    ");
            }

            var seq1 = buffer1.ToString();
            var seq2 = buffer2.ToString();
            const int block = 80;
            var blocks = seq1.Length / block + (seq1.Length % block == 0 ? 0 : 1);

            for (int i = 0; i < blocks; i++) {
                buffer.Append(seq1.Substring(i * block, Math.Min(block, seq1.Length - i * block)));
                //buffer.Append($"{new string(' ', 2 + block - Math.Min(block, seq2.Length - i * block))}{i * block + Math.Min(block, seq1.Length - i * block) + StartTemplatePosition}\n");
                buffer.Append('\n');
                buffer.Append(seq2.Substring(i * block, Math.Min(block, seq2.Length - i * block)));
                //buffer.Append($"{new string(' ', 2 + block - Math.Min(block, seq2.Length - i * block))}{i * block + Math.Min(block, seq2.Length - i * block) + StartQueryPosition}\n");
                buffer.Append('\n');
                if (i != blocks) {
                    buffer.Append('\n');
                }
            }

            return buffer.ToString();
        }

        /// <summary> Represents a piece of a match between two sequences </summary>
        public abstract class MatchPiece {
            /// <summary> The length of this piece (amount of AminoAcids) </summary>
            public int Length;

            /// <summary> Creates a new piece </summary>
            /// <param name="length">The length</param>
            public MatchPiece(int length) {
                if (length < 0) throw new ArgumentException("The length of a sequence match piece cannot be less then zero.");
                Length = length;
            }

            /// <summary> The Identifier to put in the string representation </summary>
            abstract protected string Identifier();

            abstract public MatchPiece Copy(int length);

            /// <summary> The CIGAR representation of this piece </summary>
            public override string ToString() {
                return $"{Length}{Identifier()}";
            }
        }

        /// <summary> A (mis)match </summary>
        public class Match : MatchPiece {
            public Match(int c) : base(c) { }
            override protected string Identifier() { return "M"; }

            override public MatchPiece Copy(int length) {
                return new Match(length);
            }
        }

        /// <summary> A gap in respect to the Template.
        /// Can be seen as a deletion in respect to the template sequence.
        /// `TEMPLATETEMPLATE`
        /// `QUERY......QUERY` </summary>
        public class Deletion : MatchPiece {
            public Deletion(int c) : base(c) { }
            override protected string Identifier() { return "D"; }
            override public MatchPiece Copy(int length) {
                return new Deletion(length);
            }
        }

        /// <summary> A gap in respect to the Query.
        /// Can be seen as an insertion in respect to the template sequence.
        /// `TEM....TEMPLATE`
        /// `QUERYQUERYQUERY` </summary>
        public class Insertion : MatchPiece {
            public Insertion(int c) : base(c) { }
            override protected string Identifier() { return "I"; }
            override public MatchPiece Copy(int length) {
                return new Insertion(length);
            }
        }
    }
}<|MERGE_RESOLUTION|>--- conflicted
+++ resolved
@@ -88,27 +88,7 @@
 
         /// <summary> Simplifies the MatchList, so combines MatchPieces of the same kind which are in sequence with each other </summary>
         public void Simplify() {
-<<<<<<< HEAD
-            MatchPiece lastElement = null;
-            int count = Alignment.Count;
-            int i = 0;
-            while (i < count) {
-                if (lastElement != null && lastElement.GetType() == Alignment[i].GetType()) {
-                    Alignment[i].Length += Alignment[i - 1].Length;
-                    Alignment.RemoveAt(i - 1);
-                    i--;
-                    count--;
-                } else if (Alignment[i].Length == 0) {
-                    Alignment.RemoveAt(i);
-                    i--;
-                    count--;
-                }
-                lastElement = i < 0 ? null : Alignment[i];
-                i++;
-            }
-=======
             Simplify(ref QuerySequence.Alignment);
->>>>>>> 7221af23
         }
 
         /// <summary> Get a part of the query sequence as indicated by positions on the template sequence. </summary>
