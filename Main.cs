using System;
using System.IO;
using System.Collections.Generic;
using System.Linq;
using System.Text;
using System.Diagnostics;
using System.Text.RegularExpressions;
using System.Collections.Concurrent;
using System.Threading;
using System.Threading.Tasks;
using System.Globalization;

namespace AssemblyNameSpace
{
    /// <summary> This is a project to build a piece of software that is able to rebuild a protein sequence
    /// from reads of a massspectrometer. 
    /// The software is build by Douwe Schulte and was started on 25-03-2019.
    /// It is build in collaboration with and under supervision of Joost Snijder,
    /// from the group "Massspectrometry and Proteomics" at the university of Utrecht. </summary>
    [System.Runtime.CompilerServices.CompilerGeneratedAttribute()]
    class NamespaceDoc
    {
    }
    /// <summary> A Class to be able to run the code from the commandline. To be able to test it easily. 
    /// This will be rewritten when the code is moved to its new repository </summary>
    class ToRunWithCommandLine
    {
        /// <summary> The list of all tasks to be done. To be able to run them in parallel. </summary>
        static List<(int, int, string, string, string, string, string, bool)> inputQueue = new List<(int, int, string, string, string, string, string, bool)>();
        /// <summary> The method that will be run if the code is run from the command line. </summary>
        static void Main()
        {
<<<<<<< HEAD
            //var assm = new Assembler(8, 7);
=======
            var assm = new Assembler(8, 7);
>>>>>>> 14ef38b5
            //assm.GiveReadsPeaks(OpenReads.Peaks(@"C:\Users\Douwe\Downloads\de novo peptides.csv", 90, 99, FileFormat.Peaks.OldFormat(), 8));
            //assm.Assemble();
            //assm.CreateReport();
            //assm.SetAlphabet("Fusion alphabet.csv");
            //assm.OpenReads(@"generate_tests\Generated\reads-mix-perfect.txt");
            assm.GiveReads(OpenReads.Simple(@"generate_tests\Generated\reads-IgG1-K-001-Trypsin,Chymotrypsin,Alfalytic protease-100,00.txt"));
            //assm.OpenReadsPeaks(@"Z:\users\5803969\Benchmarking\190520_MAb-denovo_F1_HCD_Herc_001_DENOVO_7\de novo peptides.csv", 99, 95);
            /*assm.OpenReadsPeaks(new List<(string, string)>{
                (@"Z:\users\5803969\Benchmarking\190529_MAbs-denovo_PEAKS_export\190528_F1_131-2a_ETHCD_01_DENOVO_7\de novo peptides.csv", "ETHCD"),
                (@"Z:\users\5803969\Benchmarking\190529_MAbs-denovo_PEAKS_export\190528_F1_131-2a_HCD_01_DENOVO_7\de novo peptides.csv", "HCD")
                }, 99, 90, Assembler.PeaksFormat.NewFormat());*/
            //for (int i = 0; i < assm.reads.Count(); i++) {
            //    Console.WriteLine(assm.reads[i]);
            //    Console.WriteLine(assm.peaks_reads[i].ToHTML());
            //}   
            assm.Assemble();
            var htmlreport = new HTMLReport(assm.condensed_graph, assm.graph, assm.meta_data, assm.reads, assm.peaks_reads);
            htmlreport.Save("report.html");
            //assm.CreateReport("report.html");
            //Console.WriteLine($"Percentage coverage: {HelperFunctionality.MultipleSequenceAlignmentToTemplate("QVQLVESGGGVVQPGRSLRLSCAASGFSFSNYGMHWVRQAPGKGLEWVALIWYDGSNEDYTDSVKGRFTISRDNSKNTLYLQMNSLRAEDTAVYYCARWGMVRGVIDVFDIWGQGTVVTVSSASTKGPSVFPLAPSSKSTSGGTAALGCLVKDYFPEPVTVSWNSGALTSGVHTFPAVLQSSGLYSLSSVVTVPSSSLGTQTYICNVNHKPSNTKVDKRVEPKSCDKTHTCPPCPAPELLGGPSVFLFPPKPKDTLMISRTPEVTCVVVDVSHEDPEVKFNWYVDGVEVHNAKTKPREEQYNSTYRVVSVLTVLHQDWLNGKEYKCKVSNKALPAPIEKTISKAKGQPREPQVYTLPPSREEMTKNQVSLTCLVKGFYPSDIAVEWESNGQPENNYKTTPPVLDSDGSFFLYSKLTVDKSRWQQGNVFSCSVMHEALHNHYTQKSLSLSPGK", assm.reads.Select(x => Assembler.AminoAcid.ArrayToString(x)).ToArray())}");
            //RunGenerated();
            //RunContigsLengthBatch();
            RunExperimentalBatch();
        }
        static void RunExperimentalBatch()
        {
            var stopwatch = new Stopwatch();
            stopwatch.Start();

            string csvfile = @"generate_tests\Experimental results\runs.csv";

            // Write the correct header to the CSV file
            StreamWriter sw = File.CreateText(csvfile);
            sw.Write("sep=;\nAntibody;Fragmentation method;K;Minimal Homology;Contigs;Avg sequence length;Total Sequence length;mean Connectivity;Total runtime;Drawing time;Contigs Coverage Heavy;Contigs Coverage Light;Contigs Coverage Depth Heavy;Contigs Coverage Depth Light;Total Mapped Contigs;Correct Contigs;Reads Coverage Heavy;Reads Coverage Light;Reads Coverage Depth Heavy;Reads Coverage Depth Light;Correct Contigs Coverage Heavy;Correct Contigs Coverage Light;Correct Contigs Coverage Depth Heavy;Correct Contigs Coverage Depth Light;Contigs Length\n");
            sw.Close();

            int count = 0;
            foreach (var dir in Directory.GetDirectories(@"Z:\users\5803969\Benchmarking\190529_MAbs-denovo_PEAKS_export\"))
            {
                var file = dir + @"\de novo peptides.csv";
                string sequencefile = null;
                if (file.Contains("1446"))
                {
                    sequencefile = @"generate_tests\Experimental results\1446.txt";
                }
                if (file.Contains("Her"))
                {
                    sequencefile = @"generate_tests\Experimental results\her.txt";
                }
                if (file.Contains("CAMP"))
                {
                    sequencefile = @"generate_tests\Experimental results\camp.txt";
                }
                count++;
<<<<<<< HEAD
                for (int k = 6; k <= 10; k++) {
                    inputQueue.Add((k, -2, file, @"generate_tests\Experimental results\" + Path.GetFileName(Path.GetDirectoryName(file)) + $"-{k}-Default alphabet-Contigs Length-Reverse.html", csvfile, "Fusion alphabet.csv", sequencefile, true));
                    inputQueue.Add((k, -2, file, @"generate_tests\Experimental results\" + Path.GetFileName(Path.GetDirectoryName(file)) + $"-{k}-Default alphabet-Contigs Length-No Reverse.html", csvfile, "Fusion alphabet.csv", sequencefile, false));
=======
                for (int k = 7; k <= 9; k++)
                {
                    inputQueue.Add((k, -2, file, @"generate_tests\Experimental results\" + Path.GetFileName(Path.GetDirectoryName(file)) + $"-{k}-Default alphabet-Contigs Length.html", csvfile, "Fusion alphabet.csv", sequencefile));
>>>>>>> 14ef38b5
                }
            }

            // Run all tasks in parallel
            Parallel.ForEach(inputQueue, (i) => worker(i));

            stopwatch.Stop();
            Console.WriteLine($"Assembled {count} files in {stopwatch.ElapsedMilliseconds} ms");
        }
        static void RunContigsLengthBatch()
        {
            var stopwatch = new Stopwatch();
            stopwatch.Start();

            string csvfile = @"generate_tests\Results_contigs_length\runs-contigs-length-batch.csv";

            // Write the correct header to the CSV file
            StreamWriter sw = File.CreateText(csvfile);
            sw.Write("sep=;\nID;Type;Test;Proteases;Percentage;Alphabet;Reads;K;Minimum Homology;Contigs;Avg Sequence length (per contig);Total sequence length;Mean Connectivity;Total runtime;Drawing Time;Reads Coverage Heavy; Reads Correct Heavy;Reads Coverage Light;Reads Correct Light;Contigs Coverage Heavy; Contigs Correct Heavy; Contigs Coverage Light; Contigs Correct Light; Link; Contigs Length\n");
            sw.Close();

            int count = 0;
<<<<<<< HEAD
            foreach (var file in Directory.GetFiles(@"generate_tests\Generated")) {
                if (!file.Contains("Mix") && !file.Contains("mix")) {
                    count++;
                    for (int k = 5; k <= 15; k++) {
                        inputQueue.Add((k, -1, file, @"generate_tests\Results_contigs_length\" + Path.GetFileNameWithoutExtension(file) + $"-{k}-Default alphabet-Contigs Length.html", csvfile, "Default alphabet.csv", File.ReadAllLines(file)[0].Trim("# \t\n\r".ToCharArray()),true));
                        inputQueue.Add((k, -1, file, @"generate_tests\Results_contigs_length\" + Path.GetFileNameWithoutExtension(file) + $"-{k}-Common errors alphabet-Contigs Length.html", csvfile, "Common errors alphabet.csv", File.ReadAllLines(file)[0].Trim("# \t\n\r".ToCharArray()), true));
=======
            foreach (var file in Directory.GetFiles(@"generate_tests\Generated"))
            {
                if (!file.Contains("Mix"))
                {
                    count++;
                    for (int k = 5; k <= 15; k++)
                    {
                        inputQueue.Add((k, -1, file, @"generate_tests\Results_contigs_length\" + Path.GetFileNameWithoutExtension(file) + $"-{k}-Default alphabet-Contigs Length.html", csvfile, "Default alphabet.csv", File.ReadAllLines(file)[0].Trim("# \t\n\r".ToCharArray())));
                        inputQueue.Add((k, -1, file, @"generate_tests\Results_contigs_length\" + Path.GetFileNameWithoutExtension(file) + $"-{k}-Common alphabet-Contigs Length.html", csvfile, "Common errors alphabet.csv", File.ReadAllLines(file)[0].Trim("# \t\n\r".ToCharArray())));
>>>>>>> 14ef38b5
                    }
                }
            }

            // Run all tasks in parallel
            Parallel.ForEach(inputQueue, (i) => worker(i));

            stopwatch.Stop();
            Console.WriteLine($"Assembled {count} files in {stopwatch.ElapsedMilliseconds} ms");
        }
        static void RunDepthCoverageBatch()
        {
            var stopwatch = new Stopwatch();
            stopwatch.Start();

            string csvfile = @"generate_tests\Results\runs-contigs-length-batch.csv";

            // Write the correct header to the CSV file
            StreamWriter sw = File.CreateText(csvfile);
            sw.Write("sep=;\nID;Type;Test;Proteases;Percentage;Alphabet;Reads;K;Minimum Homology;Contigs;Avg Sequence length (per contig);Total sequence length;Mean Connectivity;Total runtime;Drawing Time;Reads Coverage Heavy; Reads Correct Heavy;Reads Coverage Light;Reads Correct Light;Contigs Coverage Heavy; Contigs Correct Heavy; Contigs Coverage Light; Contigs Correct Light; Link; Contigs Length\n");
            sw.Close();

            int count = 0;
            foreach (var file in Directory.GetFiles(@"generate_tests\Generated"))
            {
                if (!file.Contains("Mix"))
                {
                    count++;
<<<<<<< HEAD
                    for (int k = 5; k <= 15; k++) {
                        inputQueue.Add((k, -1, file, @"generate_tests\Results\" + Path.GetFileNameWithoutExtension(file) + $"-{k}-Default alphabet-Contigs Length.html", csvfile, "examples\\Default alphabet.csv", "", true));
=======
                    for (int k = 5; k <= 15; k++)
                    {
                        inputQueue.Add((k, -1, file, @"generate_tests\Results\" + Path.GetFileNameWithoutExtension(file) + $"-{k}-Default alphabet-Contigs Length.html", csvfile, "examples\\Default alphabet.csv", ""));
>>>>>>> 14ef38b5
                    }
                }
            }

            // Run all tasks in parallel
            Parallel.ForEach(inputQueue, (i) => worker(i));

            stopwatch.Stop();
            Console.WriteLine($"Assembled {count} files in {stopwatch.ElapsedMilliseconds} ms");
        }
        /// <summary> To run a batch of assemblies in parallel. </summary>
        static void RunGenerated()
        {
            var stopwatch = new Stopwatch();
            stopwatch.Start();

            string csvfile = @"generate_tests\Results\runs.csv";

            // Write the correct header to the CSV file
            StreamWriter sw = File.CreateText(csvfile);
            sw.Write("sep=;\nID;Type;Test;Proteases;Percentage;Alphabet;Reads;K;Minimum Homology;Contigs;Avg Sequence length (per contig);Total sequence length;Mean Connectivity;Total runtime;Drawing Time;Reads Coverage Heavy; Reads Correct Heavy;Reads Coverage Light;Reads Correct Light;Contigs Coverage Heavy; Contigs Correct Heavy; Contigs Coverage Light; Contigs Correct Light; Link;\n");
            sw.Close();

            int count = 0;
            foreach (var file in Directory.GetFiles(@"generate_tests\Generated"))
            {
                count++;
<<<<<<< HEAD
                for (int k = 5; k <= 15; k++) {         
                    inputQueue.Add((k, k-1, file, @"generate_tests\Results\" + Path.GetFileNameWithoutExtension(file) + $"-{k}-Default alphabet.html", csvfile, "examples\\Default alphabet.csv", "", true));
                    inputQueue.Add((k, k-1, file, @"generate_tests\Results\" + Path.GetFileNameWithoutExtension(file) + $"-{k}-Common errors alphabet.html", csvfile, "examples\\Common errors alphabet.csv", "", true));
=======
                for (int k = 5; k <= 15; k++)
                {
                    inputQueue.Add((k, k - 1, file, @"generate_tests\Results\" + Path.GetFileNameWithoutExtension(file) + $"-{k}-Default alphabet.html", csvfile, "examples\\Default alphabet.csv", ""));
                    inputQueue.Add((k, k - 1, file, @"generate_tests\Results\" + Path.GetFileNameWithoutExtension(file) + $"-{k}-Common errors alphabet.html", csvfile, "examples\\Common errors alphabet.csv", ""));
>>>>>>> 14ef38b5
                }
            }

            // Run all tasks in parallel
            Parallel.ForEach(inputQueue, (i) => worker(i));

            stopwatch.Stop();
            Console.WriteLine($"Assembled {count} files in {stopwatch.ElapsedMilliseconds} ms");
        }
        /// <summary> The function to operate on the list of tasks to by run in parallel. </summary>
        /// <param name="workItem"> The task to perform. </param>
        static void worker((int, int, string, string, string, string, string, bool) workItem)
        {
            try
            {
                Console.WriteLine("Starting on: " + workItem.Item3);
<<<<<<< HEAD
                int min_score = workItem.Item2 < 0 ? workItem.Item1-1 : workItem.Item2;
                var assm = new Assembler(workItem.Item1, min_score, min_score, workItem.Item8);
                assm.SetAlphabet(workItem.Item6);
                if (workItem.Item2 == -2) {
=======
                var assm = new Assembler(workItem.Item1, workItem.Item2 < 0 ? workItem.Item1 - 1 : workItem.Item2);
                Alphabet.SetAlphabet(workItem.Item6);
                if (workItem.Item2 == -2)
                {
>>>>>>> 14ef38b5
                    assm.GiveReadsPeaks(OpenReads.Peaks(workItem.Item3, 99, 90, FileFormat.Peaks.NewFormat(), workItem.Item1));
                }
                else
                {
                    assm.GiveReads(OpenReads.Simple(workItem.Item3));
                }
                assm.Assemble();
                var htmlreport = new HTMLReport(assm.condensed_graph, assm.graph, assm.meta_data, assm.reads, assm.peaks_reads);
                htmlreport.Save(workItem.Item4);
                //assm.CreateReport(workItem.Item4);
                // Add the meta information to the CSV file
<<<<<<< HEAD
                assm.CreateCSVLine(workItem.Item3, workItem.Item5, workItem.Item7, workItem.Item6 + (workItem.Item8 ? " - Reverse" : " - No Reverse"), Path.GetFullPath(workItem.Item4), workItem.Item2 < 0);
            } catch (Exception e) {
=======
                var csvreport = new CSVReport(assm.condensed_graph, assm.graph, assm.meta_data, assm.reads, assm.peaks_reads);
                csvreport.CreateCSVLine(workItem.Item3, workItem.Item5, workItem.Item7, workItem.Item6, Path.GetFullPath(workItem.Item4), workItem.Item2 < 0);
            }
            catch (Exception e)
            {
>>>>>>> 14ef38b5
                bool stuck = true;
                string line = $"{workItem.Item3};{workItem.Item1};{workItem.Item2};Error: {e.Message}";

                while (stuck)
                {
                    try
                    {
                        // Add the error to the CSV file
                        File.AppendAllText(workItem.Item5, line);
                        stuck = false;
                    }
                    catch
                    {
                        // try again
                    }
                }
                Console.WriteLine("ERROR: " + e.Message + "\nSTACKTRACE: " + e.StackTrace);
            }
        }
    }
    /// <summary> The Class with all code to assemble Peptide sequences. </summary>
    public class Assembler
    {
        /// <summary> The reads fed into the Assembler, as opened by OpenReads. </summary>
        public List<AminoAcid[]> reads = new List<AminoAcid[]>();
        /// <summary> The meta information as delivered by PEAKS. By definition every index in this list matches 
        /// with the index in reads. When the data was not imported via PEAKS this list is null.</summary>
        public List<MetaData.Peaks> peaks_reads = null;
        /// <summary> The De Bruijn graph used by the Assembler. </summary>
        public Node[] graph;
        /// <summary> The condensed graph used to store the output of the assembly. </summary>
        public List<CondensedNode> condensed_graph;
        /// <summary> The length of the k-mers used to create the De Bruijn graph. Private member where it is stored. </summary>
        private int kmer_length;
        /// <summary> The length of the k-mers used to create the De Bruijn graph. Get and Set is public. </summary>
        /// <value> The length of the k-mers. </value>
        public int Kmer_length
        {
            get { return kmer_length; }
        }
        /// <summary> The private member to store the minimum homology value in. </summary>
        private int minimum_homology;
        /// <summary> The minimum homology value of an edge to include it in the graph. Lowering the limit 
        /// could result in a longer sequence retrieved from the algorithm but would also greatly increase
        /// the computational cost of the calculation. </summary>
        /// <value> The minimum homology before including an edge in the graph. </value>
        public int Minimum_homology
        {
            get { return minimum_homology; }
        }
        private int duplicate_threshold;
        /// <summary> To contain meta information about how the program ran to make informed decisions on 
        /// how to choose the values of variables and to aid in debugging. </summary>
<<<<<<< HEAD
        private MetaInformation meta_data;
        /// <summary>
        /// To determine if reads should also be added in reverse.
        /// </summary>
        private bool reverse;
        /// <summary> A struct to function as a wrapper for AminoAcid information, so custom alphabets can 
        /// be used in an efficient way </summary>
        public struct AminoAcid
        {
            /// <summary> The Assembler used to create the AminoAcd, used to get the information of the alphabet. </summary>
            private Assembler parent;
            /// <summary> The code (index of the char in the alpabet array of the parent).
            /// The only way to change it is in the creator. </summary>
            /// <value> The code of this AminoAcid. </value>
            public int Code;

            /// <summary> The creator of AminoAcids. </summary>
            /// <param name="asm"> The Assembler that this AminoAcid is used in, to get the alphabet. </param>
            /// <param name="input"> The character to store in this AminoAcid. </param>
            /// <returns> Returns a reference to the new AminoAcid. </returns>
            public AminoAcid(Assembler asm, char input)
            {
                parent = asm;
                Code = asm.getIndexInAlphabet(input);
            }
            /// <summary> Will create a string of this AminoAcid. Consiting of the character used to 
            /// create this AminoAcid. </summary>
            /// <returns> Returns the character of this AminoAcid (based on the alphabet) as a string. </returns>
            public override string ToString()
            {
                return parent.alphabet[Code].ToString();
            }
            /// <summary> Will create a string of an array of AminoAcids. </summary>
            /// <param name="array"> The array to create a string from. </param>
            /// <returns> Returns the string of the array. </returns>
            public static string ArrayToString(AminoAcid[] array)
            {
                var builder = new StringBuilder();
                foreach (AminoAcid aa in array)
                {
                    builder.Append(aa.ToString());
                }
                return builder.ToString();
            }
            /// <summary> To check for equality of the AminoAcids. Will return false if the object is not an AminoAcid. </summary>
            /// <remarks> Implemented as the equals operator (==). </remarks>
            /// <param name="obj"> The object to check equality with. </param>
            /// <returns> Returns true when the Amino Acids are equal. </returns>
            public override bool Equals(object obj)
            {
                return obj is AminoAcid && this == (AminoAcid)obj;
            }
            /// <summary> To check for equality of arrays of AminoAcids. </summary>
            /// <remarks> Implemented as a short circuiting loop with the equals operator (==). </remarks>
            /// <param name="left"> The first object to check equality with. </param>
            /// <param name="right"> The second object to check equality with. </param>
            /// <returns> Returns true when the aminoacid arrays are equal. </returns>
            public static bool ArrayEquals(AminoAcid[] left, AminoAcid[] right)
            {
                if (left.Length != right.Length)
                    return false;
                for (int i = 0; i < left.Length; i++)
                {
                    if (left[i] != right[i])
                    {
                        return false;
                    }
                }
                return true;
            }
            /// <summary> To check for equality of AminoAcids. </summary>
            /// <remarks> Implemented as a check for equality of the Code of both AminoAcids. </remarks>
            /// <param name="x"> The first AminoAcid to test. </param>
            /// <param name="y"> The second AminoAcid to test. </param>
            /// <returns> Returns true when the Amino Acids are equal. </returns>
            public static bool operator ==(AminoAcid x, AminoAcid y)
            {
                return x.Code == y.Code;
            }
            /// <summary> To check for inequality of AminoAcids. </summary>
            /// <remarks> Implemented as a a reverse of the equals operator. </remarks>
            /// <param name="x"> The first AminoAcid to test. </param>
            /// <param name="y"> The second AminoAcid to test. </param>
            /// <returns> Returns false when the Amino Acids are equal. </returns>
            public static bool operator !=(AminoAcid x, AminoAcid y)
            {
                return !(x == y);
            }
            /// <summary> To get a hashcode for this AminoAcid. </summary>
            /// <returns> Returns the hascode of the AminoAcid. </returns>
            public override int GetHashCode()
            {
                return this.Code.GetHashCode();
            }
            /// <summary> Calculating homology, using the scoring matrix of the parent Assembler. 
            /// See <see cref="Assembler.scoring_matrix"/> for the scoring matrix.
            /// See <see cref="Assembler.SetAlphabet"/> on how to change the scoring matrix.</summary>
            /// <remarks> Depending on which rules are put into the scoring matrix the order in which this 
            /// function is evaluated could differ. <c>a.Homology(b)</c> does not have to be equal to 
            /// <c>b.Homology(a)</c>. </remarks>
            /// <param name="right"> The other AminoAcid to use. </param>
            /// <returns> Returns the homology score (based on the scoring matrix) of the two AminoAcids. </returns>
            public int Homology(AminoAcid right)
            {
                try {
                    return parent.scoring_matrix[this.Code, right.Code];
                } catch (Exception e) {
                    Console.WriteLine($"Got an error for this code {this.Code} and that code {right.Code}");
                    throw e;
                }
            }
            /// <summary> Calculating homology between two arrays of AminoAcids, using the scoring matrix 
            /// of the parent Assembler. </summary>
            /// <remarks> Two arrays of different length will result in a value of 0. This function loops
            /// over the AminoAcids and returns the sum of the homology value between those. </remarks>
            /// <param name="left"> The first object to calculate homology with. </param>
            /// <param name="right"> The second object to calculate homology with. </param>
            /// <returns> Returns the homology bewteen the two aminoacid arrays. </returns>
            public static int ArrayHomology(AminoAcid[] left, AminoAcid[] right)
            {
                int score = 0;
                if (left.Length != right.Length)
                    // Throw exception?
                    return 0;
                for (int i = 0; i < left.Length; i++)
                {
                    score += left[i].Homology(right[i]);
                }
                return score;
            }
        }
        /// <summary> Nodes in the graph with a sequence length of K-1. </summary>
        private class Node
        {
            /// <summary> The member to store the sequence information in. </summary>
            private AminoAcid[] sequence;

            /// <summary> The sequence of the Node. Only has a getter. </summary>
            /// <value> The sequence of this node. </value>
            public AminoAcid[] Sequence { get { return sequence; } }

            /// <summary> Where the (k-1)-mer sequence comes from. </summary>
            private List<int> origins;

            /// <summary> The indexes of the reads where this (k-1)-mere originated from. </summary>
            /// <value> A list of indexes of the list of reads. </value>
            public List<int> Origins { get { return origins; } }

            /// <summary> The list of edges from this Node. The tuples contain the index 
            /// of the Node where the edge goes to, the homology with the first Node 
            /// and the homology with the second Node in this order. The private 
            /// member to store the list. </summary>
            private List<ValueTuple<int, int, int>> forwardEdges;

            /// <summary> The list of edges going from this node. </summary>
            /// <value> The list of edges from this Node. The tuples contain the index 
            /// of the Node where the edge goes to, the homology with the first Node 
            /// and the homology with the second Node in this order. Only has a getter. </value>
            public List<ValueTuple<int, int, int>> ForwardEdges { get { return forwardEdges; } }

            /// <summary> The list of edges to this Node. The tuples contain the index 
            /// of the Node where the edge goes to, the homology with the first Node 
            /// and the homology with the second Node in this order. The private 
            /// member to store the list. </summary>
            private List<ValueTuple<int, int, int>> backwardEdges;

            /// <summary> The list of edges going to this node. </summary>
            /// <value> The list of edges to this Node. The tuples contain the index 
            /// of the Node where the edge goes to, the homology with the first Node 
            /// and the homology with the second Node in this order. Only has a getter. </value>
            public List<ValueTuple<int, int, int>> BackwardEdges { get { return backwardEdges; } }

            /// <summary> Whether or not this node is visited yet. </summary>
            public bool Visited;

            /// <summary> The creator of Nodes. </summary>
            /// <param name="seq"> The sequence of this Node. </param>
            /// <param name="origin"> The origin(s) of this (k-1)-mer. </param>
            /// <remarks> It will initialize the edges list. </remarks>
            public Node(AminoAcid[] seq, List<int> origin)
            {
                sequence = seq;
                origins = origin;
                forwardEdges = new List<ValueTuple<int, int, int>>();
                backwardEdges = new List<ValueTuple<int, int, int>>();
                Visited = false;
            }

            /// <summary> To add a forward edge to the Node. Wil only be added if the score is high enough. </summary>
            /// <param name="target"> The index of the Node where this edge goes to. </param>
            /// <param name="score1"> The homology of the edge with the first Node. </param>
            /// <param name="score2"> The homology of the edge with the second Node. </param>
            public void AddForwardEdge(int target, int score1, int score2)
            {
                bool inlist = false;
                foreach (var edge in forwardEdges) {
                    if (edge.Item1 == target) {
                        inlist = true;
                        break;
                    }
                }
                if (!inlist) forwardEdges.Add((target, score1, score2));
                return;
            }
            /// <summary> To add a backward edge to the Node. </summary>
            /// <param name="target"> The index of the Node where this edge comes from. </param>
            /// <param name="score1"> The homology of the edge with the first Node. </param>
            /// <param name="score2"> The homology of the edge with the second Node. </param>
            public void AddBackwardEdge(int target, int score1, int score2)
            {
                bool inlist = false;
                foreach (var edge in backwardEdges) {
                    if (edge.Item1 == target) {
                        inlist = true;
                        break;
                    }
                }
                if (!inlist) backwardEdges.Add((target, score1, score2));
                return;
            }
            /// <summary> To check if the Node has forward edges. </summary>
            /// <returns> Returns true if the node has forward edges. </returns>
            public bool HasForwardEdges()
            {
                return forwardEdges.Count > 0;
            }
            /// <summary> To check if the Node has backward edges. </summary>
            /// <returns> Returns true if the node has backward edges. </returns>
            public bool HasBackwardEdges()
            {
                return backwardEdges.Count > 0;
            }
            /// <summary> To get the amount of edges (forward and backward). </summary>
            /// <remarks> O(1) runtime </remarks>
            /// <returns> The amount of edges (forwards and backwards). </returns>
            public int EdgesCount()
            {
                return forwardEdges.Count + backwardEdges.Count;
            }
        }
        /// <summary> A struct to hold meta information about the assembly to keep it organised 
        /// and to report back to the user. </summary>
        private struct MetaInformation
        {
            /// <summary> The total time needed to run Assemble(). See <see cref="Assembler.Assemble"/></summary>
            public long total_time;
            /// <summary> The needed to do the pre work, creating k-mers and (k-1)-mers. See <see cref="Assembler.Assemble"/></summary>
            public long pre_time;
            /// <summary> The time needed the build the graph. See <see cref="Assembler.Assemble"/></summary>
            public long graph_time;
            /// <summary> The time needed to find the path through the de Bruijn graph. See <see cref="Assembler.Assemble"/></summary>
            public long path_time;
            /// <summary> The time needed to filter the sequences. See <see cref="Assembler.Assemble"/></summary>
            public long sequence_filter_time;
             /// <summary> The time needed to draw the graphs. See <see cref="Assembler.OutputGraph"/></summary>
            public long drawingtime;
            /// <summary> The amount of reads used by the program. See <see cref="Assembler.Assemble"/>. See <see cref="Assembler.OpenReads"/></summary>
            public int reads;
            /// <summary> The amount of k-mers generated. See <see cref="Assembler.Assemble"/></summary>
            public int kmers;
            /// <summary> The amount of (k-1)-mers generated. See <see cref="Assembler.Assemble"/></summary>
            public int kmin1_mers;
            /// <summary> The amount of (k-1)-mers generated, before removing all duplicates. See <see cref="Assembler.Assemble"/></summary>
            public int kmin1_mers_raw;
            /// <summary> The number of sequences found. See <see cref="Assembler.Assemble"/></summary>
            public int sequences;
        }
        /// <summary> Nodes in the condensed graph with a variable sequence length. </summary>
        private class CondensedNode
        {
            /// <summary> The index this node. The index is defined as the index of the startnode in the adjecency list of the de Bruijn graph. </summary>
            public int Index;
            /// <summary> The index of the last node (going from back to forth). To buid the condensed graph with indexes in the condensed graph instead of the de Bruijn graph in the edges lists. </summary>
            public int ForwardIndex;
            /// <summary> The index of the first node (going from back to forth). To buid the condensed graph with indexes in the condensed graph instead of the de Bruijn graph in the edges lists. </summary>
            public int BackwardIndex;
            /// <summary> Whether or not this node is visited yet. </summary>
            public bool Visited;
            /// <summary> The sequence of this node. It is the longest constant sequence to be 
            /// found in the de Bruijn graph starting at the Index. See <see cref="CondensedNode.Index"/></summary>
            public List<AminoAcid> Sequence;
            public List<AminoAcid> Prefix;
            public List<AminoAcid> Suffix;
            /// <summary> The list of forward edges, defined as the indexes in the de Bruijn graph. </summary>
            public List<int> ForwardEdges;
            /// <summary> The list of backward edges, defined as the indexes in the de Bruijn graph. </summary>
            public List<int> BackwardEdges;
            /// <summary> The origins where the (k-1)-mers used for this sequence come from. Defined as the index in the list with reads. </summary>
            public List<int> Origins;
            /// <summary> Creates a condensed node to be used in the condensed graph. </summary>
            /// <param name="sequence"> The sequence of this node. See <see cref="CondensedNode.Sequence"/></param>
            /// <param name="index"> The index of the node, the index in the de Bruijn graph. See <see cref="CondensedNode.Index"/></param>
            /// <param name="forward_index"> The index of the last node of the sequence (going from back to forth). See <see cref="CondensedNode.ForwardIndex"/></param>
            /// <param name="backward_index"> The index of the first node of the sequence (going from back to forth). See <see cref="CondensedNode.BackwardIndex"/></param>
            /// <param name="forward_edges"> The forward edges from this node (indexes). See <see cref="CondensedNode.ForwardEdges"/></param>
            /// <param name="backward_edges"> The backward edges from this node (indexes). See <see cref="CondensedNode.BackwardEdges"/></param>
            /// <param name="origins"> The origins where the (k-1)-mers used for this sequence come from. See <see cref="CondensedNode.Origins"/></param>
            public CondensedNode(List<AminoAcid> sequence, int index, int forward_index, int backward_index, List<int> forward_edges, List<int> backward_edges, List<int> origins)
            {
                Sequence = sequence;
                Index = index;
                ForwardIndex = forward_index;
                BackwardIndex = backward_index;
                ForwardEdges = forward_edges;
                BackwardEdges = backward_edges;
                Origins = origins;
                Visited = false;
            }
        }

=======
        public MetaInformation meta_data;
>>>>>>> 14ef38b5
        /// <summary> The creator, to set up the default values. Also sets the standard alphabet. </summary>
        /// <param name="kmer_length_input"> The lengths of the k-mers. </param>
        /// <param name="minimum_homology_input"> The minimum homology needed to be inserted in the graph as an edge. <see cref="Minimum_homology"/> </param>
        public Assembler(int kmer_length_input, int duplicate_threshold_input, int minimum_homology_input = -1, bool should_reverse = true)
        {
            kmer_length = kmer_length_input;
            minimum_homology = minimum_homology_input < 0 ? kmer_length - 1 : minimum_homology_input;
            duplicate_threshold = duplicate_threshold_input;
<<<<<<< HEAD
            reverse = should_reverse;
=======
            meta_data = new MetaInformation();
            meta_data.kmer_length = kmer_length;
            meta_data.minimum_homology = minimum_homology;
>>>>>>> 14ef38b5

            Alphabet.SetAlphabet();
        }
        public void GiveReads(List<(string, MetaData.None)> reads_i)
        {
            reads = reads_i.Select(x => StringToSequence(x.Item1)).ToList();
        }
        public void GiveReadsPeaks(List<(string, MetaData.Peaks)> reads_i)
        {
            reads = reads_i.Select(x => StringToSequence(x.Item1)).ToList();
            peaks_reads = reads_i.Select(x => x.Item2).ToList();
        }
        AminoAcid[] StringToSequence(string input)
        {
            AminoAcid[] output = new AminoAcid[input.Length];
            for (int i = 0; i < input.Length; i++)
            {
                output[i] = new AminoAcid(input[i]);
            }
            return output;
        }
        /// <summary> Assemble the reads into the graph, this is logically (one of) the last metods to 
        /// run on an Assembler, all settings should be defined before running this. </summary>
        public void Assemble()
        {
            // Start the stopwatch to be able to say how long the program ran
            Stopwatch stopWatch = new Stopwatch();
            stopWatch.Start();

            // Generate all k-mers
            // All k-mers of length (kmer_length)

            var kmers = new List<(AminoAcid[], int)>();
            AminoAcid[] read;

            Console.WriteLine($"Found {meta_data.reads} reads");

            for (int r = 0; r < reads.Count(); r++)
            {
                read = reads[r];
                if (read.Length > kmer_length)
                {
                    for (int i = 0; i < read.Length - kmer_length + 1; i++)
                    {
                        AminoAcid[] kmer = read.SubArray(i, kmer_length);
                        kmers.Add((kmer, r));
                        if (reverse) kmers.Add((kmer.Reverse().ToArray(), r)); //Also add the reverse
                    }
                }
                else if (read.Length == kmer_length)
                {
                    kmers.Add((read, r));
                    if (reverse) kmers.Add((read.Reverse().ToArray(), r)); //Also add the reverse
                }
            }
            meta_data.kmers = kmers.Count;
            Console.WriteLine($"Found {meta_data.kmers} kmers");

            // Building the graph
            // Generating all (k-1)-mers

            var kmin1_mers_raw = new List<(AminoAcid[], int)>();

            kmers.ForEach(kmer =>
            {
                kmin1_mers_raw.Add((kmer.Item1.SubArray(0, kmer_length - 1), kmer.Item2));
                kmin1_mers_raw.Add((kmer.Item1.SubArray(1, kmer_length - 1), kmer.Item2));
            });

            meta_data.kmin1_mers_raw = kmin1_mers_raw.Count;
            Console.WriteLine($"Found {meta_data.kmin1_mers_raw} raw (k-1)-mers");

            var kmin1_mers = new List<(AminoAcid[], List<int>)>();

            foreach (var kmin1_mer in kmin1_mers_raw)
            {
                bool inlist = false;
                for (int i = 0; i < kmin1_mers.Count(); i++)
                {
                    // TODO Deduplicate using alphabet
                    if (AminoAcid.ArrayHomology(kmin1_mer.Item1, kmin1_mers[i].Item1) >= duplicate_threshold)
                    {
                        kmin1_mers[i].Item2.Add(kmin1_mer.Item2); // Update origins
                        inlist = true;
                        break;
                    }
                }
                if (!inlist) kmin1_mers.Add((kmin1_mer.Item1, new List<int>(kmin1_mer.Item2)));
            }

            meta_data.kmin1_mers = kmin1_mers.Count;
            Console.WriteLine($"Found {meta_data.kmin1_mers} (k-1)-mers");

            // Create a node for every possible (k-1)-mer

            // Implement the graph as a adjacency list (array)
            graph = new Node[kmin1_mers.Count];

            int index = 0;
            kmin1_mers.ForEach(kmin1_mer =>
            {
                graph[index] = new Node(kmin1_mer.Item1, kmin1_mer.Item2);
                index++;
            });

            meta_data.pre_time = stopWatch.ElapsedMilliseconds;

            // Connect the nodes based on the k-mers

            // Initialize the array to save computations
            int[] prefix_matches = new int[graph.Length];
            int[] suffix_matches = new int[graph.Length];
            AminoAcid[] prefix, suffix;

            kmers.ForEach(kmer =>
            {
                prefix = kmer.Item1.SubArray(0, kmer_length - 1);
                suffix = kmer.Item1.SubArray(1, kmer_length - 1);

                // Precompute the homology with every node to speed up computation
                for (int i = 0; i < graph.Length; i++)
                {
                    // Find the homology of the prefix and suffix
                    prefix_matches[i] = AminoAcid.ArrayHomology(graph[i].Sequence, prefix);
                    suffix_matches[i] = AminoAcid.ArrayHomology(graph[i].Sequence, suffix);
                }

                // Test for pre and post fixes for every node
                for (int i = 0; i < graph.Length; i++)
                {
                    if (prefix_matches[i] >= minimum_homology)
                    {
                        for (int j = 0; j < graph.Length; j++)
                        {
                            if (i != j && suffix_matches[j] >= minimum_homology)
                            {
                                graph[i].AddForwardEdge(j, prefix_matches[j], suffix_matches[j]);
                                graph[j].AddBackwardEdge(i, prefix_matches[i], suffix_matches[i]);
                            }
                        }
                    }
                }
            });

            meta_data.graph_time = stopWatch.ElapsedMilliseconds - meta_data.pre_time;

            // Create a condensed graph

            condensed_graph = new List<CondensedNode>();

            for (int i = 0; i < graph.Length; i++)
            {
                // Start at every node, if it is not visited yet try to build a path from it 
                var start_node = graph[i];

                if (!start_node.Visited)
                {
                    var forward_node = start_node;
                    var backward_node = start_node;

                    List<AminoAcid> forward_sequence = new List<AminoAcid>();
                    List<AminoAcid> backward_sequence = new List<AminoAcid>();

                    List<int> forward_nodes = new List<int>();
                    List<int> backward_nodes = new List<int>();

                    List<int> origins = new List<int>(start_node.Origins);

                    // TODO check why equal contigs could possible be in the graph twice (based on alphabet but NOT identity)

                    // Debug purposes can be deleted later
                    int forward_node_index = i;
                    int backward_node_index = i;

                    // Walk forwards until a multifurcartion in the path is found or the end is reached
                    while (forward_node.ForwardEdges.Count == 1 && forward_node.BackwardEdges.Count <= 1)
                    {
                        forward_node.Visited = true;
                        forward_sequence.Add(forward_node.Sequence.ElementAt(kmer_length - 2)); // Last amino acid of the sequence
                        forward_node_index = forward_node.ForwardEdges[0].Item1;
                        foreach (int o in forward_node.Origins) origins.Add(o);

                        forward_node = graph[forward_node_index];

                        // To account for possible cycles 
                        if (forward_node_index == i) break;
                    }
                    forward_sequence.Add(forward_node.Sequence.ElementAt(kmer_length - 2));
                    forward_node.Visited = true;
                    foreach (int o in forward_node.Origins) origins.Add(o);

                    if (forward_node.ForwardEdges.Count() > 0)
                    {
                        forward_nodes = (from node in forward_node.ForwardEdges select node.Item1).ToList();
                    }

                    // Walk backwards
                    while (backward_node.ForwardEdges.Count <= 1 && backward_node.BackwardEdges.Count == 1)
                    {
                        backward_node.Visited = true;
                        backward_sequence.Add(backward_node.Sequence.ElementAt(0));
                        backward_node_index = backward_node.BackwardEdges[0].Item1;
                        foreach (int o in backward_node.Origins) origins.Add(o);

                        backward_node = graph[backward_node_index];

                        // To account for possible cycles 
                        if (backward_node_index == i) break;
                    }
                    backward_sequence.Add(backward_node.Sequence.ElementAt(0));
                    backward_node.Visited = true;
                    foreach (int o in backward_node.Origins) origins.Add(o);

                    if (backward_node.BackwardEdges.Count() > 0)
                    {
                        backward_nodes = (from node in backward_node.BackwardEdges select node.Item1).ToList();
                    }

                    // Build the final sequence
                    backward_sequence.Reverse();
                    backward_sequence.AddRange(start_node.Sequence.SubArray(1, kmer_length - 3));
                    backward_sequence.AddRange(forward_sequence);

                    List<int> originslist = new List<int>();
                    foreach (int origin in origins)
                    {
                        if (!originslist.Contains(origin))
                        {
                            originslist.Add(origin);
                        }
                    }
                    originslist.Sort();
                    condensed_graph.Add(new CondensedNode(backward_sequence, i, forward_node_index, backward_node_index, forward_nodes, backward_nodes, originslist));
                }
            }

            // Update the condensed graph to point to elements in the condensed graph instead of to elements in the de Bruijn graph
            for (int node_index = 0; node_index < condensed_graph.Count(); node_index++)
            {
                var node = condensed_graph[node_index];
                List<int> forward = new List<int>(node.ForwardEdges);
                node.ForwardEdges.Clear();
                foreach (var FWE in forward)
                {
                    foreach (var BWE in graph[FWE].BackwardEdges)
                    {
                        for (int node2 = 0; node2 < condensed_graph.Count(); node2++)
                        {
                            if (BWE.Item1 == condensed_graph[node2].BackwardIndex)
                            {
                                bool inlist = false;
                                foreach (var e in node.ForwardEdges)
                                {
                                    if (e == node2)
                                    {
                                        inlist = true;
                                        break;
                                    }
                                }
                                if (!inlist) node.ForwardEdges.Add(node2);
                            }
                        }
                    }
                }
                List<int> backward = new List<int>(node.BackwardEdges);
                node.BackwardEdges.Clear();
                foreach (var BWE in backward)
                {
                    foreach (var FWE in graph[BWE].ForwardEdges)
                    {
                        for (int node2 = 0; node2 < condensed_graph.Count(); node2++)
                        {
                            if (FWE.Item1 == condensed_graph[node2].ForwardIndex)
                            {
                                bool inlist = false;
                                foreach (var e in node.BackwardEdges)
                                {
                                    if (e == node2)
                                    {
                                        inlist = true;
                                        break;
                                    }
                                }
                                if (!inlist) node.BackwardEdges.Add(node2);
                            }
                        }
                    }
                }
                if (!node.BackwardEdges.Contains(node_index) && !node.ForwardEdges.Contains(node_index))
                {
                    if (node.BackwardEdges.Count() == 1)
                    {
                        //TODO commented this out because test 5 gave empty sequences, need to find that cause
                        node.Prefix = node.Sequence.Take(kmer_length - 1).ToList();
                        node.Sequence = node.Sequence.Skip(kmer_length - 1).ToList();
                    }
                    if (node.ForwardEdges.Count() == 1)
                    {
                        //TODO commented this out because test 5 gave empty sequences, need to find that cause
                        node.Suffix = node.Sequence.Skip(node.Sequence.Count() - kmer_length + 1).ToList();
                        node.Sequence = node.Sequence.Take(node.Sequence.Count() - kmer_length + 1).ToList();
                    }
                }
            }

            meta_data.path_time = stopWatch.ElapsedMilliseconds - meta_data.graph_time - meta_data.pre_time;

            stopWatch.Stop();
            meta_data.sequence_filter_time = stopWatch.ElapsedMilliseconds - meta_data.path_time - meta_data.graph_time - meta_data.pre_time;
            meta_data.sequences = condensed_graph.Count();
            meta_data.total_time = stopWatch.ElapsedMilliseconds;
        }
<<<<<<< HEAD
        /// <summary> Creates a dot file and uses it in graphviz to generate a nice plot. Generates an extended and a simple variant. </summary>
        /// <param name="filename"> The file to output to. </param>
        public void OutputGraph(string filename = "graph.dot") {
            // Generate a dot file to use in graphviz
            var buffer = new StringBuilder();
            var simplebuffer = new StringBuilder();

            string header = "digraph {\n\tnode [fontname=\"Roboto\", shape=cds, fontcolor=\"blue\", color=\"blue\"];\n\tgraph [rankdir=\"LR\"];\n\t edge [arrowhead=vee, color=\"blue\"];\n";
            buffer.AppendLine(header);
            simplebuffer.AppendLine(header);
            string style;

            for (int i = 0; i < condensed_graph.Count(); i++) {
                if (condensed_graph[i].BackwardEdges.Count() == 0) style = ", style=filled, fillcolor=\"blue\", fontcolor=\"white\"";
                else style = "";

                buffer.AppendLine($"\ti{i} [label=\"{AminoAcid.ArrayToString(condensed_graph[i].Sequence.ToArray())}\"{style}]");
                simplebuffer.AppendLine($"\ti{i} [label=\"I{i:D4}\"{style}]");

                foreach (var fwe in condensed_graph[i].ForwardEdges) {
                    buffer.AppendLine($"\ti{i} -> i{fwe}");
                    simplebuffer.AppendLine($"\ti{i} -> i{fwe}");
                }
            }

            buffer.AppendLine("}");
            simplebuffer.AppendLine("}");

            // Write .dot to a file

            string path = Path.ChangeExtension(filename, "");
            string simplefilename = new string(path.Take(path.Length -1).ToArray()) + "-simple.dot";
            
            StreamWriter sw = File.CreateText(filename);
            StreamWriter swsimple = File.CreateText(simplefilename);

            sw.Write(buffer.ToString());
            swsimple.Write(simplebuffer.ToString());

            sw.Close();
            swsimple.Close();

            // Generate SVG files of the graph
            try
            {
                Process svg = new Process();
                svg.StartInfo = new ProcessStartInfo("dot", "-Tsvg \"" + Path.GetFullPath(filename) + "\" -o \"" + Path.ChangeExtension(Path.GetFullPath(filename), "svg") + "\"" );
                svg.StartInfo.RedirectStandardError = true;
                svg.StartInfo.UseShellExecute = false;

                Process simplesvg = new Process();
                simplesvg.StartInfo = new ProcessStartInfo("dot", "-Tsvg \"" + Path.GetFullPath(simplefilename) + "\" -o \"" + Path.ChangeExtension(Path.GetFullPath(simplefilename), "svg") + "\"" );
                simplesvg.StartInfo.RedirectStandardError = true;
                simplesvg.StartInfo.UseShellExecute = false;
                
                svg.Start();
                simplesvg.Start();

                svg.WaitForExit();
                simplesvg.WaitForExit();

                var svgstderr = svg.StandardError.ReadToEnd();
                if (svgstderr != "") {
                    Console.WriteLine("EXTENDED SVG ERROR: " + svgstderr);
                }
                var simplesvgstderr = simplesvg.StandardError.ReadToEnd();
                if (simplesvgstderr != "") {
                    Console.WriteLine("SIMPLE SVG ERROR: " + simplesvgstderr);
                }
                svg.Kill();
                simplesvg.Kill();
            }
            catch (Exception e)
            {
                //Console.WriteLine("Generic Expection when trying call dot to build graph: " + e.Message);
            }
        }
        /// <summary> Create HTML with all reads in a table. With annotations for sorting the table. </summary>
        /// <returns> Returns an HTML string. </returns>
        public string CreateReadsTable() 
        {
             var buffer = new StringBuilder();

            buffer.AppendLine(@"<table id=""reads-table"" class=""widetable"">
<tr>
    <th onclick=""sortTable('reads-table', 0, 'id')"" class=""smallcell"">Identifier</th>
    <th onclick=""sortTable('reads-table', 1, 'string')"">Sequence</th>
    <th onclick=""sortTable('reads-table', 2, 'number')"" class=""smallcell"">Sequence Length</th>
</tr>");
            string id;

            for (int i = 0; i < reads.Count(); i++) {
                id = GetReadLink(i);
                buffer.AppendLine($@"<tr id=""reads-table-r{i}"">
    <td class=""center"">{id}</td>
    <td class=""seq"">{AminoAcid.ArrayToString(reads[i])}</td>
    <td class=""center"">{AminoAcid.ArrayToString(reads[i]).Count()}</td>
</tr>");
            }

            buffer.AppendLine("</table>");

            return buffer.ToString();
        }
        /// <summary> Returns a table containing all the contigs of a alignment. </summary>
        /// <returns> A string containing valid HTML ready to paste into an HTML file. </returns>
        public string CreateContigsTable()
        {
            var buffer = new StringBuilder();

            buffer.AppendLine(@"<table id=""contigs-table"" class=""widetable"">
<tr>
    <th onclick=""sortTable('contigs-table', 0, 'id')"" class=""smallcell"">Identifier</th>
    <th onclick=""sortTable('contigs-table', 1, 'string')"">Sequence</th>
    <th onclick=""sortTable('contigs-table', 2, 'number')"" class=""smallcell"">Length</th>
    <th onclick=""sortTable('contigs-table', 3, 'string')"" class=""smallcell"">Forks to</th>
    <th onclick=""sortTable('contigs-table', 4, 'string')"" class=""smallcell"">Forks from</th>
    <th onclick=""sortTable('contigs-table', 5, 'string')"">Based on</th>
</tr>");
            string id;

            for (int i = 0; i < condensed_graph.Count(); i++) {
                id = GetCondensedNodeLink(i);
                buffer.AppendLine($@"<tr id=""table-i{i}"">
    <td class=""center"">{id}</td>
    <td class=""seq"">{AminoAcid.ArrayToString(condensed_graph[i].Sequence.ToArray())}</td>
    <td class=""center"">{condensed_graph[i].Sequence.Count()}</td>
    <td class=""center"">{condensed_graph[i].ForwardEdges.Aggregate<int, string>("", (a, b) => a + " " + GetCondensedNodeLink(b))}</td>
    <td class=""center"">{condensed_graph[i].BackwardEdges.Aggregate<int, string>("", (a, b) => a + " " + GetCondensedNodeLink(b))}</td>
    <td>{condensed_graph[i].Origins.Aggregate<int, string>("", (a, b) => a + " " + GetReadLink(b))}</td>
</tr>");
            }

            buffer.AppendLine("</table>");

            return buffer.ToString();
        }
        /// <summary> Returns a list of asides for details viewing. </summary>
        /// <returns> A string containing valid HTML ready to paste into an HTML file. </returns>
        public string CreateAsides()
        {
            var buffer = new StringBuilder();
            string id;

            for (int i = 0; i < condensed_graph.Count(); i++) {
                id = $"I{i:D4}";
                string prefix = "";
                if (condensed_graph[i].Prefix != null) prefix = AminoAcid.ArrayToString(condensed_graph[i].Prefix.ToArray());
                string suffix = "";
                if (condensed_graph[i].Suffix != null) suffix = AminoAcid.ArrayToString(condensed_graph[i].Suffix.ToArray());

                buffer.AppendLine($@"<div id=""{id}"" class=""info-block contig-info"">
    <h1>Contig: {id}</h1>
    <h2>Sequence (length={condensed_graph[i].Sequence.Count()})</h2>
    <p class=""aside-seq""><span class='prefix'>{prefix}</span>{AminoAcid.ArrayToString(condensed_graph[i].Sequence.ToArray())}<span class='suffix'>{suffix}</span></p>
    <h2>Reads Alignment</h4>
    {CreateReadsAlignment(condensed_graph[i])}
    <h2>Based on</h2>
    <p>{condensed_graph[i].Origins.Aggregate<int, string>("", (a, b) => a + " " + GetReadLink(b))}</p>
</div>");
            }
            for (int i = 0; i < reads.Count(); i++) {
                id = $"R{i:D4}";
                string meta = peaks_reads == null ? "" : peaks_reads[i].ToHTML();
                buffer.AppendLine($@"<div id=""{id}"" class=""info-block read-info"">
    <h1>Read: {id}</h1>
    <h2>Sequence</h2>
    <p class=""aside-seq"">{AminoAcid.ArrayToString(reads[i])}</p>
    <h2>Sequence Length</h2>
    <p>{AminoAcid.ArrayToString(reads[i]).Count()}</p>
    {meta}
</div>");
            }

            return buffer.ToString();
        }
        /// <summary> Create a reads alignment to display in the sidebar. </summary>
        /// <returns> Returns an HTML string. </returns>
        private string CreateReadsAlignment(CondensedNode node) {
            string sequence = AminoAcid.ArrayToString(node.Sequence.ToArray());
            List<(string, int)> reads_array = node.Origins.Select(x => (AminoAcid.ArrayToString(reads[x]), x)).ToList();
            var positions = new Queue<(string, int, int, int)>(HelperFunctionality.MultipleSequenceAlignmentToTemplate(sequence, reads_array, alphabet, scoring_matrix, true));

            // Find a bit more efficient packing of reads on the sequence
            var placed = new List<List<(string, int, int, int)>>();
            while (positions.Count() > 0) {
                var current = positions.Dequeue();
                bool fit = false;
                for (int i = 0; i < placed.Count() && !fit; i++) {
                    // Find if it fits in this row
                    bool clashes = false;
                    for (int j = 0; j < placed[i].Count() && !clashes; j++) {
                        if ((current.Item2 + 1 > placed[i][j].Item2 && current.Item2 - 1 < placed[i][j].Item3) 
                         || (current.Item3 + 1 > placed[i][j].Item2 && current.Item3 - 1 < placed[i][j].Item3) 
                         || (current.Item2 - 1 < placed[i][j].Item2 && current.Item3 + 1 > placed[i][j].Item3)) {
                             clashes = true;
                        }
                    }
                    if (!clashes) {
                        placed[i].Add(current);
                        fit = true;
                    }
                }
                if (!fit) {
                    placed.Add(new List<(string, int, int, int)>{current});
                }
            }

            var buffer = new StringBuilder();
            buffer.AppendLine("<div class=\"reads-alignment\">");

            int max_depth = 0;
            const int bucketsize = 5;
            for (int pos = 0; pos <= sequence.Length / bucketsize; pos++) {
                // Add the sequence and the number to tell the position
                string number = ((pos+1)*bucketsize).ToString();
                buffer.Append($"<div class='align-block'><p><span class=\"number\">{String.Concat(Enumerable.Repeat("&nbsp;", bucketsize-number.Length))}{number}</span><br><span class=\"seq\">{sequence.Substring(pos*bucketsize, Math.Min(bucketsize, sequence.Length - pos*bucketsize))}</span><br>");
                
                int[] depth = new int[bucketsize];
                // Add every niveau in order
                foreach (var line in placed) {
                    for (int i = pos*bucketsize; i < pos*bucketsize+bucketsize; i++) {
                        string result = "&nbsp;";
                        foreach(var read in line) {
                            if (i >= read.Item2 && i < read.Item3) {
                                result = $"<a href=\"#R{read.Item4:D4}\" class=\"align-link\">{read.Item1[i - read.Item2]}</a>";
                                depth[i-pos*bucketsize]++;
                            }
                        }
                        buffer.Append(result);
                    }
                    buffer.Append("<br>");
                }
                buffer.AppendLine("</p><div class='coverage-depth-wrapper'>");
                for (int i = 0; i < bucketsize; i++) {
                    if (depth[i] > max_depth) max_depth = depth[i];
                    buffer.Append($"<span class='coverage-depth-bar' style='--value:{depth[i]}'></span>");
                }
                buffer.Append("</div></div>");
            }
            buffer.AppendLine("</div>");

            return buffer.ToString().Replace("<div class=\"reads-alignment\">", $"<div class='reads-alignment' style='--max-value:{max_depth}'>");
        }
        /// <summary> Returns the string representation of the human friendly identifier of a node. </summary>
        /// <param name="index"> The index in the condensed graph of the condensed node. </param>
        /// <returns> A string to be used where humans can see it. </returns>
        private string GetCondensedNodeLink(int index) {
            return $"<a href=\"#I{index:D4}\" class=\"info-link contig-link\">I{index:D4}</a>";
        }
        /// <summary> Returns the string representation of the human friendly identifier of a read. </summary>
        /// <param name="index"> The index in the readslist. </param>
        /// <returns> A string to be used where humans can see it. </returns>
        private string GetReadLink(int index) {
            return $"<a href=\"#R{index:D4}\" class=\"info-link read-link\">R{index:D4}</a>";
        }
        /// <summary> Returns some meta information about the assembly the help validate the output of the assembly. </summary>
        /// <returns> A string containing valid HTML ready to paste into an HTML file. </returns>
        public string HTMLMetaInformation()
        {
            long number_edges = graph.Aggregate(0L, (a, b) => a + b.EdgesCount()) / 2L;
            long number_edges_condensed = condensed_graph.Aggregate(0L, (a, b) => a + b.ForwardEdges.Count() + b.BackwardEdges.Count() ) / 2L;

            string html = $@"
<h3>General information</h3>
<table>
<tr><td>Number of reads</td><td>{meta_data.reads}</td></tr>
<tr><td>K (length of k-mer)</td><td>{kmer_length}</td></tr>
<tr><td>Minimum homology</td><td>{minimum_homology}</td></tr>
<tr><td>Number of k-mers</td><td>{meta_data.kmers}</td></tr>
<tr><td>Number of (k-1)-mers</td><td>{meta_data.kmin1_mers}</td></tr>
<tr><td>Number of duplicate (k-1)-mers</td><td>{meta_data.kmin1_mers_raw - meta_data.kmin1_mers}</td></tr>
<tr><td>Number of sequences found</td><td>{meta_data.sequences}</td></tr>
</table>

<h3>de Bruijn Graph information</h3>
<table>
<tr><td>Number of nodes</td><td>{graph.Length}</td></tr>
<tr><td>Number of edges</td><td>{number_edges}</td></tr>
<tr><td>Mean Connectivity</td><td>{(double) number_edges / graph.Length:F3}</td></tr>
<tr><td>Highest Connectivity</td><td>{graph.Aggregate(0D, (a, b) => (a > b.EdgesCount()) ? (double) a : (double) b.EdgesCount()) / 2D}</td></tr>
</table>

<h3>Condensed Graph information</h3>
<table>
<tr><td>Number of nodes</td><td>{condensed_graph.Count()}</td></tr>
<tr><td>Number of edges</td><td>{number_edges_condensed}</td></tr>
<tr><td>Mean Connectivity</td><td>{(double) number_edges_condensed / condensed_graph.Count():F3}</td></tr>
<tr><td>Highest Connectivity</td><td>{condensed_graph.Aggregate(0D, (a, b) => (a > b.ForwardEdges.Count() + b.BackwardEdges.Count()) ? a : (double) b.ForwardEdges.Count() + b.BackwardEdges.Count()) / 2D}</td></tr>
<tr><td>Average sequence length</td><td>{condensed_graph.Aggregate(0D, (a, b) => (a + b.Sequence.Count()))/condensed_graph.Count():F3}</td></tr>
<tr><td>Total sequence length</td><td>{condensed_graph.Aggregate(0, (a, b) => (a + b.Sequence.Count()))}</td></tr>
</table>

<h3>Runtime information</h3>
<p>Total time: {meta_data.total_time + meta_data.drawingtime} ms</p>
<div class=""runtime"">
<div class=""pre-work"" style=""flex:{meta_data.pre_time}"">
    <p>Pre</p>
    <div class=""runtime-hover"">
        <span class=""runtime-title"">Pre work</span>
        <span class=""runtime-time"">{meta_data.pre_time} ms</span>
        <span class=""runtime-desc"">Work done on generating k-mers and (k-1)-mers.</span>
    </div>
</div>
<div class=""linking-graph"" style=""flex:{meta_data.graph_time}"">
    <p>Linking</p>
    <div class=""runtime-hover"">
        <span class=""runtime-title"">Linking graph</span>
        <span class=""runtime-time"">{meta_data.graph_time} ms</span>
        <span class=""runtime-desc"">Work done to build the de Bruijn graph.</span>
    </div>
</div>
<div class=""finding-paths"" style=""flex:{meta_data.path_time}"">
    <p>Path</p>
    <div class=""runtime-hover"">
        <span class=""runtime-title"">Finding paths</span>
        <span class=""runtime-time"">{meta_data.path_time} ms</span>
        <span class=""runtime-desc"">Work done to find the paths through the graph.</span>
    </div>
</div>
<div class=""drawing"" style=""flex:{meta_data.drawingtime}"">
    <p>Drawing</p>
    <div class=""runtime-hover"">
        <span class=""runtime-title"">Drawing the graphs</span>
        <span class=""runtime-time"">{meta_data.drawingtime} ms</span>
        <span class=""runtime-desc"">Work done by graphviz (dot) to draw the graphs.</span>
    </div>
</div>
</div>";

            return html;
        }
        /// <summary> Fill metainformation in a CSV line and append it to the given file. </summary>
        /// <param name="ID">ID of the run to recognise it in the CSV file. </param>
        /// <param name="filename"> The file to which to append the CSV line to. </param>
        /// <param name="path_to_template"> The path to the original fasta file, to get extra information. </param>
        /// <param name="extra"> Extra field to fill in own information. Created for holding the alphabet. </param>
        /// <param name="path_to_report"> The path to the report to add a hyperlink to the CSV file. </param>
        public void CreateCSVLine(string ID, string filename = "report.csv", string path_to_template = null, string extra = "", string path_to_report = "", bool extended = false) {
            // If the original sequence is known, calculate the coverage
            string coverage = "";
            if (path_to_template != null) {
                // Get the sequences
                var fastafile = File.ReadAllText(path_to_template);
                var raw_sequences = Regex.Split(fastafile, ">");
                var seqs = new List<string> ();

                foreach (string seq in raw_sequences) {
                    var seq_lines = seq.Split("\n".ToCharArray());
                    string sequence = "";
                    for (int i = 1; i < seq_lines.Length; i++) {
                        sequence += seq_lines[i].Trim("\r\n\t 0123456789".ToCharArray());
                    }
                    if (sequence != "") seqs.Add(sequence);
                }

                // Calculate the coverage
                string[] reads_array = reads.Select(x => Assembler.AminoAcid.ArrayToString(x)).ToArray();
                string[] contigs_array = condensed_graph.Select(x => Assembler.AminoAcid.ArrayToString(x.Sequence.ToArray())).ToArray();

                if (seqs.Count() == 2 && !extended) {
                    var coverage_reads_heavy = HelperFunctionality.MultipleSequenceAlignmentToTemplate(seqs[0], reads_array);
                    var coverage_reads_light = HelperFunctionality.MultipleSequenceAlignmentToTemplate(seqs[1], reads_array);
                    var coverage_contigs_heavy = HelperFunctionality.MultipleSequenceAlignmentToTemplate(seqs[0], contigs_array);
                    var coverage_contigs_light = HelperFunctionality.MultipleSequenceAlignmentToTemplate(seqs[1], contigs_array);

                    coverage = $"{coverage_reads_heavy.Item1};{coverage_reads_heavy.Item2};{coverage_reads_light.Item1};{coverage_reads_light.Item2};{coverage_contigs_heavy.Item1};{coverage_contigs_heavy.Item2};{coverage_contigs_light.Item1};{coverage_contigs_light.Item2};";
                } else if (seqs.Count() == 2 && extended) {
                    // Filter only assembled contigs
                    contigs_array = condensed_graph.Where(n => n.Origins.Count() > 1).Select(n => (n.Prefix != null ? AminoAcid.ArrayToString(n.Prefix.ToArray()) : "" ) + AminoAcid.ArrayToString(n.Sequence.ToArray()) + (n.Suffix != null ? AminoAcid.ArrayToString(n.Suffix.ToArray()) : "")).ToArray();

                    var coverage_reads_heavy = HelperFunctionality.MultipleSequenceAlignmentToTemplateExtended(seqs[0], reads_array);
                    var coverage_reads_light = HelperFunctionality.MultipleSequenceAlignmentToTemplateExtended(seqs[1], reads_array);
                    var coverage_contigs_heavy = HelperFunctionality.MultipleSequenceAlignmentToTemplateExtended(seqs[0], contigs_array);
                    var coverage_contigs_light = HelperFunctionality.MultipleSequenceAlignmentToTemplateExtended(seqs[1], contigs_array);

                    // Create list of unique mapped peptides
                    List<string> correct_contigs = new List<string>(coverage_contigs_heavy.Item2);
                    foreach (var x in coverage_contigs_light.Item2) {
                        if (!correct_contigs.Contains(x)) correct_contigs.Add(x);
                    }

                    var coverage_correct_contigs_heavy = HelperFunctionality.MultipleSequenceAlignmentToTemplateExtended(seqs[0], correct_contigs.ToArray());
                    var coverage_correct_contigs_light = HelperFunctionality.MultipleSequenceAlignmentToTemplateExtended(seqs[1], correct_contigs.ToArray());

                    coverage = $"{coverage_contigs_heavy.Item1};{coverage_contigs_light.Item1};{coverage_contigs_heavy.Item3};{coverage_contigs_light.Item3};{contigs_array.Count()};{correct_contigs.Count()};{coverage_reads_heavy.Item1};{coverage_reads_light.Item1};{coverage_reads_heavy.Item3};{coverage_reads_light.Item3};{coverage_correct_contigs_heavy.Item1};{coverage_correct_contigs_light.Item1};{coverage_correct_contigs_heavy.Item3};{coverage_correct_contigs_light.Item3};{condensed_graph.Aggregate("", (a, b) => a + b.Sequence.Count() + "|")};";
                } else {
                    Console.WriteLine($"Not an antibody fasta file: {path_to_template}");
                }
            }

            // If the path to the report is known create a hyperlink
            string link = "";
            if (path_to_report != "" && !extended) {
                link = $"=HYPERLINK(\"{path_to_report}\");";
            }
            
            int totallength = condensed_graph.Aggregate(0, (a, b) => (a + b.Sequence.Count()));
            int totalnodes = condensed_graph.Count();
            string line = $"{ID};{extra};{meta_data.reads};{kmer_length};{minimum_homology};{totalnodes};{(double) totallength/ totalnodes};{totallength};{(double) condensed_graph.Aggregate(0L, (a, b) => a + b.ForwardEdges.Count() + b.BackwardEdges.Count() ) / 2L / condensed_graph.Count()};{meta_data.total_time};{meta_data.drawingtime};{coverage}{link}\n";
            
            if (File.Exists(filename)) {
                // TO account for multithreading and multiple workers trying to append to the file at the same time
                bool stuck = true;
                while (stuck) {
                    try {
                        File.AppendAllText(filename, line);
                        stuck = false;
                    } catch {
                        // try again
                    }
                }
            } else {
                StreamWriter sw = File.CreateText(filename);
                sw.Write(line);
                sw.Close();
            }
        }
        /// <summary> Creates an HTML report to view the results and metadata. </summary>
        /// <param name="filename"> The path / filename to store the report in and where to find the graph.svg </param>
        public void CreateReport(string filename = "report.html") {
            var stopwatch = new Stopwatch();
            stopwatch.Start();

            var fullpath = filename;
            try {
                fullpath = Path.GetFullPath(filename);
            } catch {
                //
            }

            string graphoutputpath = Path.GetDirectoryName(fullpath).ToString() + $"\\graph-{Interlocked.Increment(ref counter)}.dot";

            // Console.WriteLine(graphoutputpath);
            OutputGraph(graphoutputpath);

            string graphpath = Path.ChangeExtension(graphoutputpath, "svg");
            string svg = "<p>Graph not found, searched at:" + graphpath + "</p>";
            if (File.Exists(graphpath)) {
                svg = File.ReadAllText(graphpath);
                // Give the filled nodes (start node) the correct class
                svg = Regex.Replace(svg, "class=\"node\"(>\\s*<title>[^<]*</title>\\s*<polygon fill=\"blue\")", "class=\"node start-node\"$1");
                // Give the nodes the correct ID
                svg = Regex.Replace(svg, "id=\"node[0-9]+\" class=\"([a-z\\- ]*)\">\\s*<title>i([0-9]+)</title>", "id=\"node$2\" class=\"$1\" onclick=\"Select('I', $2)\">");
                // Strip all <title> tags
                svg = Regex.Replace(svg, "<title>[^<]*</title>", "");
            }

            // Could also be done as an img, but that is much less nice
            // <img src='graph.png' alt='Extended graph of the results' srcset='graph.svg'>

            string simplegraphpath = new string(Path.ChangeExtension(graphoutputpath, "").Take(Path.ChangeExtension(graphoutputpath, "").Length - 1).ToArray()) + "-simple.svg";
            string simplesvg = "<p>Simple graph not found, searched at:" + simplegraphpath + "</p>";
            if (File.Exists(simplegraphpath)) {
                simplesvg = File.ReadAllText(simplegraphpath);
                // Give the filled nodes (start node) the correct class
                simplesvg = Regex.Replace(simplesvg, "class=\"node\"(>\\s*<title>[^<]*</title>\\s*<polygon fill=\"blue\")", "class=\"node start-node\"$1");
                // Give the nodes the correct ID
                simplesvg = Regex.Replace(simplesvg, "id=\"node[0-9]+\" class=\"([a-z\\- ]*)\">\\s*<title>i([0-9]+)</title>", "id=\"simple-node$2\" class=\"$1\" onclick=\"Select('I', $2)\">");
                // Strip all <title> tags
                simplesvg = Regex.Replace(simplesvg, "<title>[^<]*</title>", "");
            }

            string stylesheet = "/* Could not find the stylesheet */";
            if (File.Exists("styles.css")) stylesheet = File.ReadAllText("styles.css");

            string script = "// Could not find the script";
            if (File.Exists("script.js")) script = File.ReadAllText("script.js");

            string timestamp = DateTime.Now.ToString("yyyy-MM-dd HH:mm:ss");
            stopwatch.Stop();
            meta_data.drawingtime = stopwatch.ElapsedMilliseconds;

            string html = $@"<html>
<head>
<meta name=""viewport"" content=""width=device-width, initial-scale=1.0"">
<title>Report Protein Sequence Run</title>
<style>
{stylesheet}
</style>
<script>
{script}
</script>
</head>
<body onload=""Setup()"">
<div class=""report"">
<h1>Report Protein Sequence Run</h1>
<p>Generated at {timestamp}</p>

<input type=""checkbox"" id=""graph-collapsable""/>
<label for=""graph-collapsable"">Graph</label>
<div class=""collapsable"">{svg}</div>

<input type=""checkbox"" id=""simple-graph-collapsable""/>
<label for=""simple-graph-collapsable"">Simplified Graph</label>
<div class=""collapsable"">{simplesvg}</div>

<input type=""checkbox"" id=""table-collapsable""/>
<label for=""table-collapsable"">Table</label>
<div class=""collapsable"">{CreateContigsTable()}</div>

<input type=""checkbox"" id=""reads-table-collapsable""/>
<label for=""reads-table-collapsable"">Reads Table</label>
<div class=""collapsable"">{CreateReadsTable()}</div>

<input type=""checkbox"" id=""meta-collapsable""/>
<label for=""meta-collapsable"">Meta Information</label>
<div class=""collapsable meta-collapsable"">{HTMLMetaInformation()}</div>

<div class=""footer"">
    <p>Code written in 2019</p>
    <p>Made by the Hecklab</p>
</div>

</div>
<div class=""aside-handle"" id=""aside-handle"">
<span class=""handle"">&lt;&gt;</span>
</div>
<div class=""aside"" id=""aside"">
<div class=""aside-wrapper"">
{CreateAsides()}
</div>
</div>
</body>";
            StreamWriter sw = File.CreateText(filename);
            sw.Write(html);
            sw.Close();
        }
    }
    /// <summary> A class to store extension methods to help in the process of coding. </summary>
    static class HelperFunctionality
    {
        /// <summary> To copy a subarray to a new array. </summary>
        /// <param name="data"> The old array to copy from. </param>
        /// <param name="index"> The index to start copying. </param>
        /// <param name="length"> The length of the created subarray. </param>
        /// <typeparam name="T"> The type of the elements in the array. </typeparam>
        /// <returns> Returns a new array with clones of the original array. </returns>
        public static T[] SubArray<T>(this T[] data, int index, int length)
        {
            T[] result = new T[length];
            Array.Copy(data, index, result, 0, length);
            return result;
        }
        /// <summary> This aligns a list of sequences to a template sequence based on character identity. </summary>
        /// <returns> Returns a ValueTuple with the coverage as the first item (as a Double) and the amount of 
        /// correctly aligned reads as an Int as the second item. </returns>
        /// <remark> This code does not account for small defects in reads, it will only align perfect matches 
        /// and it will only align matches tha fit entirely inside the template sequence (no overhang at the start or end). </remark>
        /// <param name="template"> The template to match against. </param>
        /// <param name="sequences"> The sequences to match with. </param>
        public static (double, int) MultipleSequenceAlignmentToTemplate(string template, string[] sequences) 
        {
            // Keep track of all places already covered
            bool[] covered = new bool[template.Length];
            int correct_reads = 0;

            foreach (string seq in sequences) {
                bool found = false;
                for (int i = 0; i < template.Length; i++) {
                    // Try aligning on this position
                    bool hit = true;
                    for (int j = 0; j < seq.Length && hit; j++) {
                        if (i+j > template.Length - 1 || template[i+j] != seq[j]) {
                            hit = false;
                        }
                    }

                    // The alignment succeeded, record this in the covered array
                    if (hit) {
                        for (int k = 0; k < seq.Length; k++) {
                            covered[i+k] = true;
                        }
                        found = true;
                    }
                }
                if (found == true) {
                    correct_reads += 1;
                }
            }

            int hits = 0;
            foreach (bool b in covered) {
                if (b) hits++;
            }

            return ((double)hits/covered.Length, correct_reads);
        }
        /// <summary> This aligns a list of sequences to a template sequence based on character identity. </summary>
        /// <returns> Returns a ValueTuple with the coverage as the first item (as a Double) and the  
        /// correctly aligned reads as an array as the second item and the depth of coverage as the third item. </returns>
        /// <remark> This code does not account for small defects in reads, it will only align perfect matches 
        /// and it will only align matches tha fit entirely inside the template sequence (no overhang at the start or end). </remark>
        /// <param name="template"> The template to match against. </param>
        /// <param name="sequences"> The sequences to match with. </param>
        public static (double, string[], double) MultipleSequenceAlignmentToTemplateExtended(string template, string[] sequences) 
        {
            // Keep track of all places already covered
            bool[] covered = new bool[template.Length];
            int total_placed_reads_length = 0;
            List<string> placed_sequences = new List<string>();

            foreach (string seq in sequences) {
                bool found = false;
                for (int i = 0; i < template.Length; i++) {
                    // Try aligning on this position
                    bool hit = true;
                    for (int j = 0; j < seq.Length && hit; j++) {
                        if (i+j > template.Length - 1 || template[i+j] != seq[j]) {
                            hit = false;
                        }
                    }

                    // The alignment succeeded, record this in the covered array
                    if (hit) {
                        for (int k = 0; k < seq.Length; k++) {
                            covered[i+k] = true;
                        }
                        found = true;
                        total_placed_reads_length += seq.Length;
                    }
                }
                if (found == true) {
                    placed_sequences.Add(seq);
                }
            }

            int hits = 0;
            foreach (bool b in covered) {
                if (b) hits++;
            }

            return ((double)hits/covered.Length, placed_sequences.ToArray(), (double)total_placed_reads_length / template.Length);
        }
        /// <summary> This aligns a list of sequences to a template sequence based on the alphabet given. </summary>
        /// <returns> Returns a list of tuples with the sequences as first item, startinposition as second item, 
        /// end position as third item and identifier from the given list as fourth item. </returns>
        /// <remark> This code does not account for small defects in reads, it will only align perfect matches 
        /// and it will only align matches tha fit entirely inside the template sequence (no overhang at the start or end). </remark>
        /// <param name="template"> The template to match against. </param>
        /// <param name="sequences"> The sequences to match with. </param>
        /// <param name="alphabet"> The alphabet used to match (when none is given defaults to pure character identity). </param>
        /// <param name="scoring_matrix"> The scoring matrix used in conjunction with the alphabet to match (when none is given defaults to pure character identity). </param>
        /// <param name="reverse"> Whether or not the alignment should also be done in reverse direction. </param>
        public static List<(string, int, int, int)> MultipleSequenceAlignmentToTemplate(string template, List<(string, int)> sequences, char[] alphabet, int[,] scoring_matrix, bool reverse = false) 
        {
            // Keep track of all places already covered
            var result = new List<(string, int, int, int)>();

            foreach (var current in sequences) {
                string seq = current.Item1;
                for (int i = -seq.Length + 1; i < template.Length; i++) {
                    // Try aligning on this position
                    bool hit = true;
                    int score_fw_t = 0;
                    int score_bw_t = 0;
                    for (int j = 0; j < seq.Length && hit; j++) {
                        if (i+j >= template.Length) {
                            break;
                        }
                        if (i+j >= 0) {
                            //Console.WriteLine($"i {i} j{j} l{seq.Length} t{template.Length}");
                            int score_fw = scoring_matrix[Array.IndexOf(alphabet, template[i+j]), Array.IndexOf(alphabet, seq[j])];
                            int score_bw = scoring_matrix[Array.IndexOf(alphabet, template[i+j]), Array.IndexOf(alphabet, seq[seq.Length-j-1])];
                            score_fw_t += score_fw;
                            score_bw_t += score_bw;

                            if (score_fw < 1 && score_bw < 1) {
                                hit = false;
                            }
                        }
                    }

                    // The alignment succeeded
                    if (hit) {
                        if (score_fw_t >= score_bw_t && score_fw_t > 2) result.Add((seq, i, i+seq.Length, current.Item2));
                        else if (score_bw_t > 2) result.Add((new string(seq.Reverse().ToArray()), i, i+seq.Length, current.Item2));
                    }
                }
            }

            return result;
        }
=======
>>>>>>> 14ef38b5
    }
}<|MERGE_RESOLUTION|>--- conflicted
+++ resolved
@@ -30,11 +30,7 @@
         /// <summary> The method that will be run if the code is run from the command line. </summary>
         static void Main()
         {
-<<<<<<< HEAD
-            //var assm = new Assembler(8, 7);
-=======
             var assm = new Assembler(8, 7);
->>>>>>> 14ef38b5
             //assm.GiveReadsPeaks(OpenReads.Peaks(@"C:\Users\Douwe\Downloads\de novo peptides.csv", 90, 99, FileFormat.Peaks.OldFormat(), 8));
             //assm.Assemble();
             //assm.CreateReport();
@@ -89,15 +85,9 @@
                     sequencefile = @"generate_tests\Experimental results\camp.txt";
                 }
                 count++;
-<<<<<<< HEAD
                 for (int k = 6; k <= 10; k++) {
                     inputQueue.Add((k, -2, file, @"generate_tests\Experimental results\" + Path.GetFileName(Path.GetDirectoryName(file)) + $"-{k}-Default alphabet-Contigs Length-Reverse.html", csvfile, "Fusion alphabet.csv", sequencefile, true));
                     inputQueue.Add((k, -2, file, @"generate_tests\Experimental results\" + Path.GetFileName(Path.GetDirectoryName(file)) + $"-{k}-Default alphabet-Contigs Length-No Reverse.html", csvfile, "Fusion alphabet.csv", sequencefile, false));
-=======
-                for (int k = 7; k <= 9; k++)
-                {
-                    inputQueue.Add((k, -2, file, @"generate_tests\Experimental results\" + Path.GetFileName(Path.GetDirectoryName(file)) + $"-{k}-Default alphabet-Contigs Length.html", csvfile, "Fusion alphabet.csv", sequencefile));
->>>>>>> 14ef38b5
                 }
             }
 
@@ -120,24 +110,12 @@
             sw.Close();
 
             int count = 0;
-<<<<<<< HEAD
             foreach (var file in Directory.GetFiles(@"generate_tests\Generated")) {
                 if (!file.Contains("Mix") && !file.Contains("mix")) {
                     count++;
                     for (int k = 5; k <= 15; k++) {
                         inputQueue.Add((k, -1, file, @"generate_tests\Results_contigs_length\" + Path.GetFileNameWithoutExtension(file) + $"-{k}-Default alphabet-Contigs Length.html", csvfile, "Default alphabet.csv", File.ReadAllLines(file)[0].Trim("# \t\n\r".ToCharArray()),true));
                         inputQueue.Add((k, -1, file, @"generate_tests\Results_contigs_length\" + Path.GetFileNameWithoutExtension(file) + $"-{k}-Common errors alphabet-Contigs Length.html", csvfile, "Common errors alphabet.csv", File.ReadAllLines(file)[0].Trim("# \t\n\r".ToCharArray()), true));
-=======
-            foreach (var file in Directory.GetFiles(@"generate_tests\Generated"))
-            {
-                if (!file.Contains("Mix"))
-                {
-                    count++;
-                    for (int k = 5; k <= 15; k++)
-                    {
-                        inputQueue.Add((k, -1, file, @"generate_tests\Results_contigs_length\" + Path.GetFileNameWithoutExtension(file) + $"-{k}-Default alphabet-Contigs Length.html", csvfile, "Default alphabet.csv", File.ReadAllLines(file)[0].Trim("# \t\n\r".ToCharArray())));
-                        inputQueue.Add((k, -1, file, @"generate_tests\Results_contigs_length\" + Path.GetFileNameWithoutExtension(file) + $"-{k}-Common alphabet-Contigs Length.html", csvfile, "Common errors alphabet.csv", File.ReadAllLines(file)[0].Trim("# \t\n\r".ToCharArray())));
->>>>>>> 14ef38b5
                     }
                 }
             }
@@ -166,14 +144,8 @@
                 if (!file.Contains("Mix"))
                 {
                     count++;
-<<<<<<< HEAD
                     for (int k = 5; k <= 15; k++) {
                         inputQueue.Add((k, -1, file, @"generate_tests\Results\" + Path.GetFileNameWithoutExtension(file) + $"-{k}-Default alphabet-Contigs Length.html", csvfile, "examples\\Default alphabet.csv", "", true));
-=======
-                    for (int k = 5; k <= 15; k++)
-                    {
-                        inputQueue.Add((k, -1, file, @"generate_tests\Results\" + Path.GetFileNameWithoutExtension(file) + $"-{k}-Default alphabet-Contigs Length.html", csvfile, "examples\\Default alphabet.csv", ""));
->>>>>>> 14ef38b5
                     }
                 }
             }
@@ -201,16 +173,9 @@
             foreach (var file in Directory.GetFiles(@"generate_tests\Generated"))
             {
                 count++;
-<<<<<<< HEAD
                 for (int k = 5; k <= 15; k++) {         
                     inputQueue.Add((k, k-1, file, @"generate_tests\Results\" + Path.GetFileNameWithoutExtension(file) + $"-{k}-Default alphabet.html", csvfile, "examples\\Default alphabet.csv", "", true));
                     inputQueue.Add((k, k-1, file, @"generate_tests\Results\" + Path.GetFileNameWithoutExtension(file) + $"-{k}-Common errors alphabet.html", csvfile, "examples\\Common errors alphabet.csv", "", true));
-=======
-                for (int k = 5; k <= 15; k++)
-                {
-                    inputQueue.Add((k, k - 1, file, @"generate_tests\Results\" + Path.GetFileNameWithoutExtension(file) + $"-{k}-Default alphabet.html", csvfile, "examples\\Default alphabet.csv", ""));
-                    inputQueue.Add((k, k - 1, file, @"generate_tests\Results\" + Path.GetFileNameWithoutExtension(file) + $"-{k}-Common errors alphabet.html", csvfile, "examples\\Common errors alphabet.csv", ""));
->>>>>>> 14ef38b5
                 }
             }
 
@@ -227,17 +192,10 @@
             try
             {
                 Console.WriteLine("Starting on: " + workItem.Item3);
-<<<<<<< HEAD
                 int min_score = workItem.Item2 < 0 ? workItem.Item1-1 : workItem.Item2;
                 var assm = new Assembler(workItem.Item1, min_score, min_score, workItem.Item8);
                 assm.SetAlphabet(workItem.Item6);
                 if (workItem.Item2 == -2) {
-=======
-                var assm = new Assembler(workItem.Item1, workItem.Item2 < 0 ? workItem.Item1 - 1 : workItem.Item2);
-                Alphabet.SetAlphabet(workItem.Item6);
-                if (workItem.Item2 == -2)
-                {
->>>>>>> 14ef38b5
                     assm.GiveReadsPeaks(OpenReads.Peaks(workItem.Item3, 99, 90, FileFormat.Peaks.NewFormat(), workItem.Item1));
                 }
                 else
@@ -249,16 +207,11 @@
                 htmlreport.Save(workItem.Item4);
                 //assm.CreateReport(workItem.Item4);
                 // Add the meta information to the CSV file
-<<<<<<< HEAD
-                assm.CreateCSVLine(workItem.Item3, workItem.Item5, workItem.Item7, workItem.Item6 + (workItem.Item8 ? " - Reverse" : " - No Reverse"), Path.GetFullPath(workItem.Item4), workItem.Item2 < 0);
-            } catch (Exception e) {
-=======
                 var csvreport = new CSVReport(assm.condensed_graph, assm.graph, assm.meta_data, assm.reads, assm.peaks_reads);
-                csvreport.CreateCSVLine(workItem.Item3, workItem.Item5, workItem.Item7, workItem.Item6, Path.GetFullPath(workItem.Item4), workItem.Item2 < 0);
+                csvreport.CreateCSVLine(workItem.Item3, workItem.Item5, workItem.Item7, workItem.Item6 + (workItem.Item8 ? " - Reverse" : " - No Reverse"), Path.GetFullPath(workItem.Item4), workItem.Item2 < 0);
             }
             catch (Exception e)
             {
->>>>>>> 14ef38b5
                 bool stuck = true;
                 string line = $"{workItem.Item3};{workItem.Item1};{workItem.Item2};Error: {e.Message}";
 
@@ -312,320 +265,7 @@
         private int duplicate_threshold;
         /// <summary> To contain meta information about how the program ran to make informed decisions on 
         /// how to choose the values of variables and to aid in debugging. </summary>
-<<<<<<< HEAD
-        private MetaInformation meta_data;
-        /// <summary>
-        /// To determine if reads should also be added in reverse.
-        /// </summary>
-        private bool reverse;
-        /// <summary> A struct to function as a wrapper for AminoAcid information, so custom alphabets can 
-        /// be used in an efficient way </summary>
-        public struct AminoAcid
-        {
-            /// <summary> The Assembler used to create the AminoAcd, used to get the information of the alphabet. </summary>
-            private Assembler parent;
-            /// <summary> The code (index of the char in the alpabet array of the parent).
-            /// The only way to change it is in the creator. </summary>
-            /// <value> The code of this AminoAcid. </value>
-            public int Code;
-
-            /// <summary> The creator of AminoAcids. </summary>
-            /// <param name="asm"> The Assembler that this AminoAcid is used in, to get the alphabet. </param>
-            /// <param name="input"> The character to store in this AminoAcid. </param>
-            /// <returns> Returns a reference to the new AminoAcid. </returns>
-            public AminoAcid(Assembler asm, char input)
-            {
-                parent = asm;
-                Code = asm.getIndexInAlphabet(input);
-            }
-            /// <summary> Will create a string of this AminoAcid. Consiting of the character used to 
-            /// create this AminoAcid. </summary>
-            /// <returns> Returns the character of this AminoAcid (based on the alphabet) as a string. </returns>
-            public override string ToString()
-            {
-                return parent.alphabet[Code].ToString();
-            }
-            /// <summary> Will create a string of an array of AminoAcids. </summary>
-            /// <param name="array"> The array to create a string from. </param>
-            /// <returns> Returns the string of the array. </returns>
-            public static string ArrayToString(AminoAcid[] array)
-            {
-                var builder = new StringBuilder();
-                foreach (AminoAcid aa in array)
-                {
-                    builder.Append(aa.ToString());
-                }
-                return builder.ToString();
-            }
-            /// <summary> To check for equality of the AminoAcids. Will return false if the object is not an AminoAcid. </summary>
-            /// <remarks> Implemented as the equals operator (==). </remarks>
-            /// <param name="obj"> The object to check equality with. </param>
-            /// <returns> Returns true when the Amino Acids are equal. </returns>
-            public override bool Equals(object obj)
-            {
-                return obj is AminoAcid && this == (AminoAcid)obj;
-            }
-            /// <summary> To check for equality of arrays of AminoAcids. </summary>
-            /// <remarks> Implemented as a short circuiting loop with the equals operator (==). </remarks>
-            /// <param name="left"> The first object to check equality with. </param>
-            /// <param name="right"> The second object to check equality with. </param>
-            /// <returns> Returns true when the aminoacid arrays are equal. </returns>
-            public static bool ArrayEquals(AminoAcid[] left, AminoAcid[] right)
-            {
-                if (left.Length != right.Length)
-                    return false;
-                for (int i = 0; i < left.Length; i++)
-                {
-                    if (left[i] != right[i])
-                    {
-                        return false;
-                    }
-                }
-                return true;
-            }
-            /// <summary> To check for equality of AminoAcids. </summary>
-            /// <remarks> Implemented as a check for equality of the Code of both AminoAcids. </remarks>
-            /// <param name="x"> The first AminoAcid to test. </param>
-            /// <param name="y"> The second AminoAcid to test. </param>
-            /// <returns> Returns true when the Amino Acids are equal. </returns>
-            public static bool operator ==(AminoAcid x, AminoAcid y)
-            {
-                return x.Code == y.Code;
-            }
-            /// <summary> To check for inequality of AminoAcids. </summary>
-            /// <remarks> Implemented as a a reverse of the equals operator. </remarks>
-            /// <param name="x"> The first AminoAcid to test. </param>
-            /// <param name="y"> The second AminoAcid to test. </param>
-            /// <returns> Returns false when the Amino Acids are equal. </returns>
-            public static bool operator !=(AminoAcid x, AminoAcid y)
-            {
-                return !(x == y);
-            }
-            /// <summary> To get a hashcode for this AminoAcid. </summary>
-            /// <returns> Returns the hascode of the AminoAcid. </returns>
-            public override int GetHashCode()
-            {
-                return this.Code.GetHashCode();
-            }
-            /// <summary> Calculating homology, using the scoring matrix of the parent Assembler. 
-            /// See <see cref="Assembler.scoring_matrix"/> for the scoring matrix.
-            /// See <see cref="Assembler.SetAlphabet"/> on how to change the scoring matrix.</summary>
-            /// <remarks> Depending on which rules are put into the scoring matrix the order in which this 
-            /// function is evaluated could differ. <c>a.Homology(b)</c> does not have to be equal to 
-            /// <c>b.Homology(a)</c>. </remarks>
-            /// <param name="right"> The other AminoAcid to use. </param>
-            /// <returns> Returns the homology score (based on the scoring matrix) of the two AminoAcids. </returns>
-            public int Homology(AminoAcid right)
-            {
-                try {
-                    return parent.scoring_matrix[this.Code, right.Code];
-                } catch (Exception e) {
-                    Console.WriteLine($"Got an error for this code {this.Code} and that code {right.Code}");
-                    throw e;
-                }
-            }
-            /// <summary> Calculating homology between two arrays of AminoAcids, using the scoring matrix 
-            /// of the parent Assembler. </summary>
-            /// <remarks> Two arrays of different length will result in a value of 0. This function loops
-            /// over the AminoAcids and returns the sum of the homology value between those. </remarks>
-            /// <param name="left"> The first object to calculate homology with. </param>
-            /// <param name="right"> The second object to calculate homology with. </param>
-            /// <returns> Returns the homology bewteen the two aminoacid arrays. </returns>
-            public static int ArrayHomology(AminoAcid[] left, AminoAcid[] right)
-            {
-                int score = 0;
-                if (left.Length != right.Length)
-                    // Throw exception?
-                    return 0;
-                for (int i = 0; i < left.Length; i++)
-                {
-                    score += left[i].Homology(right[i]);
-                }
-                return score;
-            }
-        }
-        /// <summary> Nodes in the graph with a sequence length of K-1. </summary>
-        private class Node
-        {
-            /// <summary> The member to store the sequence information in. </summary>
-            private AminoAcid[] sequence;
-
-            /// <summary> The sequence of the Node. Only has a getter. </summary>
-            /// <value> The sequence of this node. </value>
-            public AminoAcid[] Sequence { get { return sequence; } }
-
-            /// <summary> Where the (k-1)-mer sequence comes from. </summary>
-            private List<int> origins;
-
-            /// <summary> The indexes of the reads where this (k-1)-mere originated from. </summary>
-            /// <value> A list of indexes of the list of reads. </value>
-            public List<int> Origins { get { return origins; } }
-
-            /// <summary> The list of edges from this Node. The tuples contain the index 
-            /// of the Node where the edge goes to, the homology with the first Node 
-            /// and the homology with the second Node in this order. The private 
-            /// member to store the list. </summary>
-            private List<ValueTuple<int, int, int>> forwardEdges;
-
-            /// <summary> The list of edges going from this node. </summary>
-            /// <value> The list of edges from this Node. The tuples contain the index 
-            /// of the Node where the edge goes to, the homology with the first Node 
-            /// and the homology with the second Node in this order. Only has a getter. </value>
-            public List<ValueTuple<int, int, int>> ForwardEdges { get { return forwardEdges; } }
-
-            /// <summary> The list of edges to this Node. The tuples contain the index 
-            /// of the Node where the edge goes to, the homology with the first Node 
-            /// and the homology with the second Node in this order. The private 
-            /// member to store the list. </summary>
-            private List<ValueTuple<int, int, int>> backwardEdges;
-
-            /// <summary> The list of edges going to this node. </summary>
-            /// <value> The list of edges to this Node. The tuples contain the index 
-            /// of the Node where the edge goes to, the homology with the first Node 
-            /// and the homology with the second Node in this order. Only has a getter. </value>
-            public List<ValueTuple<int, int, int>> BackwardEdges { get { return backwardEdges; } }
-
-            /// <summary> Whether or not this node is visited yet. </summary>
-            public bool Visited;
-
-            /// <summary> The creator of Nodes. </summary>
-            /// <param name="seq"> The sequence of this Node. </param>
-            /// <param name="origin"> The origin(s) of this (k-1)-mer. </param>
-            /// <remarks> It will initialize the edges list. </remarks>
-            public Node(AminoAcid[] seq, List<int> origin)
-            {
-                sequence = seq;
-                origins = origin;
-                forwardEdges = new List<ValueTuple<int, int, int>>();
-                backwardEdges = new List<ValueTuple<int, int, int>>();
-                Visited = false;
-            }
-
-            /// <summary> To add a forward edge to the Node. Wil only be added if the score is high enough. </summary>
-            /// <param name="target"> The index of the Node where this edge goes to. </param>
-            /// <param name="score1"> The homology of the edge with the first Node. </param>
-            /// <param name="score2"> The homology of the edge with the second Node. </param>
-            public void AddForwardEdge(int target, int score1, int score2)
-            {
-                bool inlist = false;
-                foreach (var edge in forwardEdges) {
-                    if (edge.Item1 == target) {
-                        inlist = true;
-                        break;
-                    }
-                }
-                if (!inlist) forwardEdges.Add((target, score1, score2));
-                return;
-            }
-            /// <summary> To add a backward edge to the Node. </summary>
-            /// <param name="target"> The index of the Node where this edge comes from. </param>
-            /// <param name="score1"> The homology of the edge with the first Node. </param>
-            /// <param name="score2"> The homology of the edge with the second Node. </param>
-            public void AddBackwardEdge(int target, int score1, int score2)
-            {
-                bool inlist = false;
-                foreach (var edge in backwardEdges) {
-                    if (edge.Item1 == target) {
-                        inlist = true;
-                        break;
-                    }
-                }
-                if (!inlist) backwardEdges.Add((target, score1, score2));
-                return;
-            }
-            /// <summary> To check if the Node has forward edges. </summary>
-            /// <returns> Returns true if the node has forward edges. </returns>
-            public bool HasForwardEdges()
-            {
-                return forwardEdges.Count > 0;
-            }
-            /// <summary> To check if the Node has backward edges. </summary>
-            /// <returns> Returns true if the node has backward edges. </returns>
-            public bool HasBackwardEdges()
-            {
-                return backwardEdges.Count > 0;
-            }
-            /// <summary> To get the amount of edges (forward and backward). </summary>
-            /// <remarks> O(1) runtime </remarks>
-            /// <returns> The amount of edges (forwards and backwards). </returns>
-            public int EdgesCount()
-            {
-                return forwardEdges.Count + backwardEdges.Count;
-            }
-        }
-        /// <summary> A struct to hold meta information about the assembly to keep it organised 
-        /// and to report back to the user. </summary>
-        private struct MetaInformation
-        {
-            /// <summary> The total time needed to run Assemble(). See <see cref="Assembler.Assemble"/></summary>
-            public long total_time;
-            /// <summary> The needed to do the pre work, creating k-mers and (k-1)-mers. See <see cref="Assembler.Assemble"/></summary>
-            public long pre_time;
-            /// <summary> The time needed the build the graph. See <see cref="Assembler.Assemble"/></summary>
-            public long graph_time;
-            /// <summary> The time needed to find the path through the de Bruijn graph. See <see cref="Assembler.Assemble"/></summary>
-            public long path_time;
-            /// <summary> The time needed to filter the sequences. See <see cref="Assembler.Assemble"/></summary>
-            public long sequence_filter_time;
-             /// <summary> The time needed to draw the graphs. See <see cref="Assembler.OutputGraph"/></summary>
-            public long drawingtime;
-            /// <summary> The amount of reads used by the program. See <see cref="Assembler.Assemble"/>. See <see cref="Assembler.OpenReads"/></summary>
-            public int reads;
-            /// <summary> The amount of k-mers generated. See <see cref="Assembler.Assemble"/></summary>
-            public int kmers;
-            /// <summary> The amount of (k-1)-mers generated. See <see cref="Assembler.Assemble"/></summary>
-            public int kmin1_mers;
-            /// <summary> The amount of (k-1)-mers generated, before removing all duplicates. See <see cref="Assembler.Assemble"/></summary>
-            public int kmin1_mers_raw;
-            /// <summary> The number of sequences found. See <see cref="Assembler.Assemble"/></summary>
-            public int sequences;
-        }
-        /// <summary> Nodes in the condensed graph with a variable sequence length. </summary>
-        private class CondensedNode
-        {
-            /// <summary> The index this node. The index is defined as the index of the startnode in the adjecency list of the de Bruijn graph. </summary>
-            public int Index;
-            /// <summary> The index of the last node (going from back to forth). To buid the condensed graph with indexes in the condensed graph instead of the de Bruijn graph in the edges lists. </summary>
-            public int ForwardIndex;
-            /// <summary> The index of the first node (going from back to forth). To buid the condensed graph with indexes in the condensed graph instead of the de Bruijn graph in the edges lists. </summary>
-            public int BackwardIndex;
-            /// <summary> Whether or not this node is visited yet. </summary>
-            public bool Visited;
-            /// <summary> The sequence of this node. It is the longest constant sequence to be 
-            /// found in the de Bruijn graph starting at the Index. See <see cref="CondensedNode.Index"/></summary>
-            public List<AminoAcid> Sequence;
-            public List<AminoAcid> Prefix;
-            public List<AminoAcid> Suffix;
-            /// <summary> The list of forward edges, defined as the indexes in the de Bruijn graph. </summary>
-            public List<int> ForwardEdges;
-            /// <summary> The list of backward edges, defined as the indexes in the de Bruijn graph. </summary>
-            public List<int> BackwardEdges;
-            /// <summary> The origins where the (k-1)-mers used for this sequence come from. Defined as the index in the list with reads. </summary>
-            public List<int> Origins;
-            /// <summary> Creates a condensed node to be used in the condensed graph. </summary>
-            /// <param name="sequence"> The sequence of this node. See <see cref="CondensedNode.Sequence"/></param>
-            /// <param name="index"> The index of the node, the index in the de Bruijn graph. See <see cref="CondensedNode.Index"/></param>
-            /// <param name="forward_index"> The index of the last node of the sequence (going from back to forth). See <see cref="CondensedNode.ForwardIndex"/></param>
-            /// <param name="backward_index"> The index of the first node of the sequence (going from back to forth). See <see cref="CondensedNode.BackwardIndex"/></param>
-            /// <param name="forward_edges"> The forward edges from this node (indexes). See <see cref="CondensedNode.ForwardEdges"/></param>
-            /// <param name="backward_edges"> The backward edges from this node (indexes). See <see cref="CondensedNode.BackwardEdges"/></param>
-            /// <param name="origins"> The origins where the (k-1)-mers used for this sequence come from. See <see cref="CondensedNode.Origins"/></param>
-            public CondensedNode(List<AminoAcid> sequence, int index, int forward_index, int backward_index, List<int> forward_edges, List<int> backward_edges, List<int> origins)
-            {
-                Sequence = sequence;
-                Index = index;
-                ForwardIndex = forward_index;
-                BackwardIndex = backward_index;
-                ForwardEdges = forward_edges;
-                BackwardEdges = backward_edges;
-                Origins = origins;
-                Visited = false;
-            }
-        }
-
-=======
         public MetaInformation meta_data;
->>>>>>> 14ef38b5
         /// <summary> The creator, to set up the default values. Also sets the standard alphabet. </summary>
         /// <param name="kmer_length_input"> The lengths of the k-mers. </param>
         /// <param name="minimum_homology_input"> The minimum homology needed to be inserted in the graph as an edge. <see cref="Minimum_homology"/> </param>
@@ -634,13 +274,10 @@
             kmer_length = kmer_length_input;
             minimum_homology = minimum_homology_input < 0 ? kmer_length - 1 : minimum_homology_input;
             duplicate_threshold = duplicate_threshold_input;
-<<<<<<< HEAD
             reverse = should_reverse;
-=======
             meta_data = new MetaInformation();
             meta_data.kmer_length = kmer_length;
             meta_data.minimum_homology = minimum_homology;
->>>>>>> 14ef38b5
 
             Alphabet.SetAlphabet();
         }
@@ -953,691 +590,5 @@
             meta_data.sequences = condensed_graph.Count();
             meta_data.total_time = stopWatch.ElapsedMilliseconds;
         }
-<<<<<<< HEAD
-        /// <summary> Creates a dot file and uses it in graphviz to generate a nice plot. Generates an extended and a simple variant. </summary>
-        /// <param name="filename"> The file to output to. </param>
-        public void OutputGraph(string filename = "graph.dot") {
-            // Generate a dot file to use in graphviz
-            var buffer = new StringBuilder();
-            var simplebuffer = new StringBuilder();
-
-            string header = "digraph {\n\tnode [fontname=\"Roboto\", shape=cds, fontcolor=\"blue\", color=\"blue\"];\n\tgraph [rankdir=\"LR\"];\n\t edge [arrowhead=vee, color=\"blue\"];\n";
-            buffer.AppendLine(header);
-            simplebuffer.AppendLine(header);
-            string style;
-
-            for (int i = 0; i < condensed_graph.Count(); i++) {
-                if (condensed_graph[i].BackwardEdges.Count() == 0) style = ", style=filled, fillcolor=\"blue\", fontcolor=\"white\"";
-                else style = "";
-
-                buffer.AppendLine($"\ti{i} [label=\"{AminoAcid.ArrayToString(condensed_graph[i].Sequence.ToArray())}\"{style}]");
-                simplebuffer.AppendLine($"\ti{i} [label=\"I{i:D4}\"{style}]");
-
-                foreach (var fwe in condensed_graph[i].ForwardEdges) {
-                    buffer.AppendLine($"\ti{i} -> i{fwe}");
-                    simplebuffer.AppendLine($"\ti{i} -> i{fwe}");
-                }
-            }
-
-            buffer.AppendLine("}");
-            simplebuffer.AppendLine("}");
-
-            // Write .dot to a file
-
-            string path = Path.ChangeExtension(filename, "");
-            string simplefilename = new string(path.Take(path.Length -1).ToArray()) + "-simple.dot";
-            
-            StreamWriter sw = File.CreateText(filename);
-            StreamWriter swsimple = File.CreateText(simplefilename);
-
-            sw.Write(buffer.ToString());
-            swsimple.Write(simplebuffer.ToString());
-
-            sw.Close();
-            swsimple.Close();
-
-            // Generate SVG files of the graph
-            try
-            {
-                Process svg = new Process();
-                svg.StartInfo = new ProcessStartInfo("dot", "-Tsvg \"" + Path.GetFullPath(filename) + "\" -o \"" + Path.ChangeExtension(Path.GetFullPath(filename), "svg") + "\"" );
-                svg.StartInfo.RedirectStandardError = true;
-                svg.StartInfo.UseShellExecute = false;
-
-                Process simplesvg = new Process();
-                simplesvg.StartInfo = new ProcessStartInfo("dot", "-Tsvg \"" + Path.GetFullPath(simplefilename) + "\" -o \"" + Path.ChangeExtension(Path.GetFullPath(simplefilename), "svg") + "\"" );
-                simplesvg.StartInfo.RedirectStandardError = true;
-                simplesvg.StartInfo.UseShellExecute = false;
-                
-                svg.Start();
-                simplesvg.Start();
-
-                svg.WaitForExit();
-                simplesvg.WaitForExit();
-
-                var svgstderr = svg.StandardError.ReadToEnd();
-                if (svgstderr != "") {
-                    Console.WriteLine("EXTENDED SVG ERROR: " + svgstderr);
-                }
-                var simplesvgstderr = simplesvg.StandardError.ReadToEnd();
-                if (simplesvgstderr != "") {
-                    Console.WriteLine("SIMPLE SVG ERROR: " + simplesvgstderr);
-                }
-                svg.Kill();
-                simplesvg.Kill();
-            }
-            catch (Exception e)
-            {
-                //Console.WriteLine("Generic Expection when trying call dot to build graph: " + e.Message);
-            }
-        }
-        /// <summary> Create HTML with all reads in a table. With annotations for sorting the table. </summary>
-        /// <returns> Returns an HTML string. </returns>
-        public string CreateReadsTable() 
-        {
-             var buffer = new StringBuilder();
-
-            buffer.AppendLine(@"<table id=""reads-table"" class=""widetable"">
-<tr>
-    <th onclick=""sortTable('reads-table', 0, 'id')"" class=""smallcell"">Identifier</th>
-    <th onclick=""sortTable('reads-table', 1, 'string')"">Sequence</th>
-    <th onclick=""sortTable('reads-table', 2, 'number')"" class=""smallcell"">Sequence Length</th>
-</tr>");
-            string id;
-
-            for (int i = 0; i < reads.Count(); i++) {
-                id = GetReadLink(i);
-                buffer.AppendLine($@"<tr id=""reads-table-r{i}"">
-    <td class=""center"">{id}</td>
-    <td class=""seq"">{AminoAcid.ArrayToString(reads[i])}</td>
-    <td class=""center"">{AminoAcid.ArrayToString(reads[i]).Count()}</td>
-</tr>");
-            }
-
-            buffer.AppendLine("</table>");
-
-            return buffer.ToString();
-        }
-        /// <summary> Returns a table containing all the contigs of a alignment. </summary>
-        /// <returns> A string containing valid HTML ready to paste into an HTML file. </returns>
-        public string CreateContigsTable()
-        {
-            var buffer = new StringBuilder();
-
-            buffer.AppendLine(@"<table id=""contigs-table"" class=""widetable"">
-<tr>
-    <th onclick=""sortTable('contigs-table', 0, 'id')"" class=""smallcell"">Identifier</th>
-    <th onclick=""sortTable('contigs-table', 1, 'string')"">Sequence</th>
-    <th onclick=""sortTable('contigs-table', 2, 'number')"" class=""smallcell"">Length</th>
-    <th onclick=""sortTable('contigs-table', 3, 'string')"" class=""smallcell"">Forks to</th>
-    <th onclick=""sortTable('contigs-table', 4, 'string')"" class=""smallcell"">Forks from</th>
-    <th onclick=""sortTable('contigs-table', 5, 'string')"">Based on</th>
-</tr>");
-            string id;
-
-            for (int i = 0; i < condensed_graph.Count(); i++) {
-                id = GetCondensedNodeLink(i);
-                buffer.AppendLine($@"<tr id=""table-i{i}"">
-    <td class=""center"">{id}</td>
-    <td class=""seq"">{AminoAcid.ArrayToString(condensed_graph[i].Sequence.ToArray())}</td>
-    <td class=""center"">{condensed_graph[i].Sequence.Count()}</td>
-    <td class=""center"">{condensed_graph[i].ForwardEdges.Aggregate<int, string>("", (a, b) => a + " " + GetCondensedNodeLink(b))}</td>
-    <td class=""center"">{condensed_graph[i].BackwardEdges.Aggregate<int, string>("", (a, b) => a + " " + GetCondensedNodeLink(b))}</td>
-    <td>{condensed_graph[i].Origins.Aggregate<int, string>("", (a, b) => a + " " + GetReadLink(b))}</td>
-</tr>");
-            }
-
-            buffer.AppendLine("</table>");
-
-            return buffer.ToString();
-        }
-        /// <summary> Returns a list of asides for details viewing. </summary>
-        /// <returns> A string containing valid HTML ready to paste into an HTML file. </returns>
-        public string CreateAsides()
-        {
-            var buffer = new StringBuilder();
-            string id;
-
-            for (int i = 0; i < condensed_graph.Count(); i++) {
-                id = $"I{i:D4}";
-                string prefix = "";
-                if (condensed_graph[i].Prefix != null) prefix = AminoAcid.ArrayToString(condensed_graph[i].Prefix.ToArray());
-                string suffix = "";
-                if (condensed_graph[i].Suffix != null) suffix = AminoAcid.ArrayToString(condensed_graph[i].Suffix.ToArray());
-
-                buffer.AppendLine($@"<div id=""{id}"" class=""info-block contig-info"">
-    <h1>Contig: {id}</h1>
-    <h2>Sequence (length={condensed_graph[i].Sequence.Count()})</h2>
-    <p class=""aside-seq""><span class='prefix'>{prefix}</span>{AminoAcid.ArrayToString(condensed_graph[i].Sequence.ToArray())}<span class='suffix'>{suffix}</span></p>
-    <h2>Reads Alignment</h4>
-    {CreateReadsAlignment(condensed_graph[i])}
-    <h2>Based on</h2>
-    <p>{condensed_graph[i].Origins.Aggregate<int, string>("", (a, b) => a + " " + GetReadLink(b))}</p>
-</div>");
-            }
-            for (int i = 0; i < reads.Count(); i++) {
-                id = $"R{i:D4}";
-                string meta = peaks_reads == null ? "" : peaks_reads[i].ToHTML();
-                buffer.AppendLine($@"<div id=""{id}"" class=""info-block read-info"">
-    <h1>Read: {id}</h1>
-    <h2>Sequence</h2>
-    <p class=""aside-seq"">{AminoAcid.ArrayToString(reads[i])}</p>
-    <h2>Sequence Length</h2>
-    <p>{AminoAcid.ArrayToString(reads[i]).Count()}</p>
-    {meta}
-</div>");
-            }
-
-            return buffer.ToString();
-        }
-        /// <summary> Create a reads alignment to display in the sidebar. </summary>
-        /// <returns> Returns an HTML string. </returns>
-        private string CreateReadsAlignment(CondensedNode node) {
-            string sequence = AminoAcid.ArrayToString(node.Sequence.ToArray());
-            List<(string, int)> reads_array = node.Origins.Select(x => (AminoAcid.ArrayToString(reads[x]), x)).ToList();
-            var positions = new Queue<(string, int, int, int)>(HelperFunctionality.MultipleSequenceAlignmentToTemplate(sequence, reads_array, alphabet, scoring_matrix, true));
-
-            // Find a bit more efficient packing of reads on the sequence
-            var placed = new List<List<(string, int, int, int)>>();
-            while (positions.Count() > 0) {
-                var current = positions.Dequeue();
-                bool fit = false;
-                for (int i = 0; i < placed.Count() && !fit; i++) {
-                    // Find if it fits in this row
-                    bool clashes = false;
-                    for (int j = 0; j < placed[i].Count() && !clashes; j++) {
-                        if ((current.Item2 + 1 > placed[i][j].Item2 && current.Item2 - 1 < placed[i][j].Item3) 
-                         || (current.Item3 + 1 > placed[i][j].Item2 && current.Item3 - 1 < placed[i][j].Item3) 
-                         || (current.Item2 - 1 < placed[i][j].Item2 && current.Item3 + 1 > placed[i][j].Item3)) {
-                             clashes = true;
-                        }
-                    }
-                    if (!clashes) {
-                        placed[i].Add(current);
-                        fit = true;
-                    }
-                }
-                if (!fit) {
-                    placed.Add(new List<(string, int, int, int)>{current});
-                }
-            }
-
-            var buffer = new StringBuilder();
-            buffer.AppendLine("<div class=\"reads-alignment\">");
-
-            int max_depth = 0;
-            const int bucketsize = 5;
-            for (int pos = 0; pos <= sequence.Length / bucketsize; pos++) {
-                // Add the sequence and the number to tell the position
-                string number = ((pos+1)*bucketsize).ToString();
-                buffer.Append($"<div class='align-block'><p><span class=\"number\">{String.Concat(Enumerable.Repeat("&nbsp;", bucketsize-number.Length))}{number}</span><br><span class=\"seq\">{sequence.Substring(pos*bucketsize, Math.Min(bucketsize, sequence.Length - pos*bucketsize))}</span><br>");
-                
-                int[] depth = new int[bucketsize];
-                // Add every niveau in order
-                foreach (var line in placed) {
-                    for (int i = pos*bucketsize; i < pos*bucketsize+bucketsize; i++) {
-                        string result = "&nbsp;";
-                        foreach(var read in line) {
-                            if (i >= read.Item2 && i < read.Item3) {
-                                result = $"<a href=\"#R{read.Item4:D4}\" class=\"align-link\">{read.Item1[i - read.Item2]}</a>";
-                                depth[i-pos*bucketsize]++;
-                            }
-                        }
-                        buffer.Append(result);
-                    }
-                    buffer.Append("<br>");
-                }
-                buffer.AppendLine("</p><div class='coverage-depth-wrapper'>");
-                for (int i = 0; i < bucketsize; i++) {
-                    if (depth[i] > max_depth) max_depth = depth[i];
-                    buffer.Append($"<span class='coverage-depth-bar' style='--value:{depth[i]}'></span>");
-                }
-                buffer.Append("</div></div>");
-            }
-            buffer.AppendLine("</div>");
-
-            return buffer.ToString().Replace("<div class=\"reads-alignment\">", $"<div class='reads-alignment' style='--max-value:{max_depth}'>");
-        }
-        /// <summary> Returns the string representation of the human friendly identifier of a node. </summary>
-        /// <param name="index"> The index in the condensed graph of the condensed node. </param>
-        /// <returns> A string to be used where humans can see it. </returns>
-        private string GetCondensedNodeLink(int index) {
-            return $"<a href=\"#I{index:D4}\" class=\"info-link contig-link\">I{index:D4}</a>";
-        }
-        /// <summary> Returns the string representation of the human friendly identifier of a read. </summary>
-        /// <param name="index"> The index in the readslist. </param>
-        /// <returns> A string to be used where humans can see it. </returns>
-        private string GetReadLink(int index) {
-            return $"<a href=\"#R{index:D4}\" class=\"info-link read-link\">R{index:D4}</a>";
-        }
-        /// <summary> Returns some meta information about the assembly the help validate the output of the assembly. </summary>
-        /// <returns> A string containing valid HTML ready to paste into an HTML file. </returns>
-        public string HTMLMetaInformation()
-        {
-            long number_edges = graph.Aggregate(0L, (a, b) => a + b.EdgesCount()) / 2L;
-            long number_edges_condensed = condensed_graph.Aggregate(0L, (a, b) => a + b.ForwardEdges.Count() + b.BackwardEdges.Count() ) / 2L;
-
-            string html = $@"
-<h3>General information</h3>
-<table>
-<tr><td>Number of reads</td><td>{meta_data.reads}</td></tr>
-<tr><td>K (length of k-mer)</td><td>{kmer_length}</td></tr>
-<tr><td>Minimum homology</td><td>{minimum_homology}</td></tr>
-<tr><td>Number of k-mers</td><td>{meta_data.kmers}</td></tr>
-<tr><td>Number of (k-1)-mers</td><td>{meta_data.kmin1_mers}</td></tr>
-<tr><td>Number of duplicate (k-1)-mers</td><td>{meta_data.kmin1_mers_raw - meta_data.kmin1_mers}</td></tr>
-<tr><td>Number of sequences found</td><td>{meta_data.sequences}</td></tr>
-</table>
-
-<h3>de Bruijn Graph information</h3>
-<table>
-<tr><td>Number of nodes</td><td>{graph.Length}</td></tr>
-<tr><td>Number of edges</td><td>{number_edges}</td></tr>
-<tr><td>Mean Connectivity</td><td>{(double) number_edges / graph.Length:F3}</td></tr>
-<tr><td>Highest Connectivity</td><td>{graph.Aggregate(0D, (a, b) => (a > b.EdgesCount()) ? (double) a : (double) b.EdgesCount()) / 2D}</td></tr>
-</table>
-
-<h3>Condensed Graph information</h3>
-<table>
-<tr><td>Number of nodes</td><td>{condensed_graph.Count()}</td></tr>
-<tr><td>Number of edges</td><td>{number_edges_condensed}</td></tr>
-<tr><td>Mean Connectivity</td><td>{(double) number_edges_condensed / condensed_graph.Count():F3}</td></tr>
-<tr><td>Highest Connectivity</td><td>{condensed_graph.Aggregate(0D, (a, b) => (a > b.ForwardEdges.Count() + b.BackwardEdges.Count()) ? a : (double) b.ForwardEdges.Count() + b.BackwardEdges.Count()) / 2D}</td></tr>
-<tr><td>Average sequence length</td><td>{condensed_graph.Aggregate(0D, (a, b) => (a + b.Sequence.Count()))/condensed_graph.Count():F3}</td></tr>
-<tr><td>Total sequence length</td><td>{condensed_graph.Aggregate(0, (a, b) => (a + b.Sequence.Count()))}</td></tr>
-</table>
-
-<h3>Runtime information</h3>
-<p>Total time: {meta_data.total_time + meta_data.drawingtime} ms</p>
-<div class=""runtime"">
-<div class=""pre-work"" style=""flex:{meta_data.pre_time}"">
-    <p>Pre</p>
-    <div class=""runtime-hover"">
-        <span class=""runtime-title"">Pre work</span>
-        <span class=""runtime-time"">{meta_data.pre_time} ms</span>
-        <span class=""runtime-desc"">Work done on generating k-mers and (k-1)-mers.</span>
-    </div>
-</div>
-<div class=""linking-graph"" style=""flex:{meta_data.graph_time}"">
-    <p>Linking</p>
-    <div class=""runtime-hover"">
-        <span class=""runtime-title"">Linking graph</span>
-        <span class=""runtime-time"">{meta_data.graph_time} ms</span>
-        <span class=""runtime-desc"">Work done to build the de Bruijn graph.</span>
-    </div>
-</div>
-<div class=""finding-paths"" style=""flex:{meta_data.path_time}"">
-    <p>Path</p>
-    <div class=""runtime-hover"">
-        <span class=""runtime-title"">Finding paths</span>
-        <span class=""runtime-time"">{meta_data.path_time} ms</span>
-        <span class=""runtime-desc"">Work done to find the paths through the graph.</span>
-    </div>
-</div>
-<div class=""drawing"" style=""flex:{meta_data.drawingtime}"">
-    <p>Drawing</p>
-    <div class=""runtime-hover"">
-        <span class=""runtime-title"">Drawing the graphs</span>
-        <span class=""runtime-time"">{meta_data.drawingtime} ms</span>
-        <span class=""runtime-desc"">Work done by graphviz (dot) to draw the graphs.</span>
-    </div>
-</div>
-</div>";
-
-            return html;
-        }
-        /// <summary> Fill metainformation in a CSV line and append it to the given file. </summary>
-        /// <param name="ID">ID of the run to recognise it in the CSV file. </param>
-        /// <param name="filename"> The file to which to append the CSV line to. </param>
-        /// <param name="path_to_template"> The path to the original fasta file, to get extra information. </param>
-        /// <param name="extra"> Extra field to fill in own information. Created for holding the alphabet. </param>
-        /// <param name="path_to_report"> The path to the report to add a hyperlink to the CSV file. </param>
-        public void CreateCSVLine(string ID, string filename = "report.csv", string path_to_template = null, string extra = "", string path_to_report = "", bool extended = false) {
-            // If the original sequence is known, calculate the coverage
-            string coverage = "";
-            if (path_to_template != null) {
-                // Get the sequences
-                var fastafile = File.ReadAllText(path_to_template);
-                var raw_sequences = Regex.Split(fastafile, ">");
-                var seqs = new List<string> ();
-
-                foreach (string seq in raw_sequences) {
-                    var seq_lines = seq.Split("\n".ToCharArray());
-                    string sequence = "";
-                    for (int i = 1; i < seq_lines.Length; i++) {
-                        sequence += seq_lines[i].Trim("\r\n\t 0123456789".ToCharArray());
-                    }
-                    if (sequence != "") seqs.Add(sequence);
-                }
-
-                // Calculate the coverage
-                string[] reads_array = reads.Select(x => Assembler.AminoAcid.ArrayToString(x)).ToArray();
-                string[] contigs_array = condensed_graph.Select(x => Assembler.AminoAcid.ArrayToString(x.Sequence.ToArray())).ToArray();
-
-                if (seqs.Count() == 2 && !extended) {
-                    var coverage_reads_heavy = HelperFunctionality.MultipleSequenceAlignmentToTemplate(seqs[0], reads_array);
-                    var coverage_reads_light = HelperFunctionality.MultipleSequenceAlignmentToTemplate(seqs[1], reads_array);
-                    var coverage_contigs_heavy = HelperFunctionality.MultipleSequenceAlignmentToTemplate(seqs[0], contigs_array);
-                    var coverage_contigs_light = HelperFunctionality.MultipleSequenceAlignmentToTemplate(seqs[1], contigs_array);
-
-                    coverage = $"{coverage_reads_heavy.Item1};{coverage_reads_heavy.Item2};{coverage_reads_light.Item1};{coverage_reads_light.Item2};{coverage_contigs_heavy.Item1};{coverage_contigs_heavy.Item2};{coverage_contigs_light.Item1};{coverage_contigs_light.Item2};";
-                } else if (seqs.Count() == 2 && extended) {
-                    // Filter only assembled contigs
-                    contigs_array = condensed_graph.Where(n => n.Origins.Count() > 1).Select(n => (n.Prefix != null ? AminoAcid.ArrayToString(n.Prefix.ToArray()) : "" ) + AminoAcid.ArrayToString(n.Sequence.ToArray()) + (n.Suffix != null ? AminoAcid.ArrayToString(n.Suffix.ToArray()) : "")).ToArray();
-
-                    var coverage_reads_heavy = HelperFunctionality.MultipleSequenceAlignmentToTemplateExtended(seqs[0], reads_array);
-                    var coverage_reads_light = HelperFunctionality.MultipleSequenceAlignmentToTemplateExtended(seqs[1], reads_array);
-                    var coverage_contigs_heavy = HelperFunctionality.MultipleSequenceAlignmentToTemplateExtended(seqs[0], contigs_array);
-                    var coverage_contigs_light = HelperFunctionality.MultipleSequenceAlignmentToTemplateExtended(seqs[1], contigs_array);
-
-                    // Create list of unique mapped peptides
-                    List<string> correct_contigs = new List<string>(coverage_contigs_heavy.Item2);
-                    foreach (var x in coverage_contigs_light.Item2) {
-                        if (!correct_contigs.Contains(x)) correct_contigs.Add(x);
-                    }
-
-                    var coverage_correct_contigs_heavy = HelperFunctionality.MultipleSequenceAlignmentToTemplateExtended(seqs[0], correct_contigs.ToArray());
-                    var coverage_correct_contigs_light = HelperFunctionality.MultipleSequenceAlignmentToTemplateExtended(seqs[1], correct_contigs.ToArray());
-
-                    coverage = $"{coverage_contigs_heavy.Item1};{coverage_contigs_light.Item1};{coverage_contigs_heavy.Item3};{coverage_contigs_light.Item3};{contigs_array.Count()};{correct_contigs.Count()};{coverage_reads_heavy.Item1};{coverage_reads_light.Item1};{coverage_reads_heavy.Item3};{coverage_reads_light.Item3};{coverage_correct_contigs_heavy.Item1};{coverage_correct_contigs_light.Item1};{coverage_correct_contigs_heavy.Item3};{coverage_correct_contigs_light.Item3};{condensed_graph.Aggregate("", (a, b) => a + b.Sequence.Count() + "|")};";
-                } else {
-                    Console.WriteLine($"Not an antibody fasta file: {path_to_template}");
-                }
-            }
-
-            // If the path to the report is known create a hyperlink
-            string link = "";
-            if (path_to_report != "" && !extended) {
-                link = $"=HYPERLINK(\"{path_to_report}\");";
-            }
-            
-            int totallength = condensed_graph.Aggregate(0, (a, b) => (a + b.Sequence.Count()));
-            int totalnodes = condensed_graph.Count();
-            string line = $"{ID};{extra};{meta_data.reads};{kmer_length};{minimum_homology};{totalnodes};{(double) totallength/ totalnodes};{totallength};{(double) condensed_graph.Aggregate(0L, (a, b) => a + b.ForwardEdges.Count() + b.BackwardEdges.Count() ) / 2L / condensed_graph.Count()};{meta_data.total_time};{meta_data.drawingtime};{coverage}{link}\n";
-            
-            if (File.Exists(filename)) {
-                // TO account for multithreading and multiple workers trying to append to the file at the same time
-                bool stuck = true;
-                while (stuck) {
-                    try {
-                        File.AppendAllText(filename, line);
-                        stuck = false;
-                    } catch {
-                        // try again
-                    }
-                }
-            } else {
-                StreamWriter sw = File.CreateText(filename);
-                sw.Write(line);
-                sw.Close();
-            }
-        }
-        /// <summary> Creates an HTML report to view the results and metadata. </summary>
-        /// <param name="filename"> The path / filename to store the report in and where to find the graph.svg </param>
-        public void CreateReport(string filename = "report.html") {
-            var stopwatch = new Stopwatch();
-            stopwatch.Start();
-
-            var fullpath = filename;
-            try {
-                fullpath = Path.GetFullPath(filename);
-            } catch {
-                //
-            }
-
-            string graphoutputpath = Path.GetDirectoryName(fullpath).ToString() + $"\\graph-{Interlocked.Increment(ref counter)}.dot";
-
-            // Console.WriteLine(graphoutputpath);
-            OutputGraph(graphoutputpath);
-
-            string graphpath = Path.ChangeExtension(graphoutputpath, "svg");
-            string svg = "<p>Graph not found, searched at:" + graphpath + "</p>";
-            if (File.Exists(graphpath)) {
-                svg = File.ReadAllText(graphpath);
-                // Give the filled nodes (start node) the correct class
-                svg = Regex.Replace(svg, "class=\"node\"(>\\s*<title>[^<]*</title>\\s*<polygon fill=\"blue\")", "class=\"node start-node\"$1");
-                // Give the nodes the correct ID
-                svg = Regex.Replace(svg, "id=\"node[0-9]+\" class=\"([a-z\\- ]*)\">\\s*<title>i([0-9]+)</title>", "id=\"node$2\" class=\"$1\" onclick=\"Select('I', $2)\">");
-                // Strip all <title> tags
-                svg = Regex.Replace(svg, "<title>[^<]*</title>", "");
-            }
-
-            // Could also be done as an img, but that is much less nice
-            // <img src='graph.png' alt='Extended graph of the results' srcset='graph.svg'>
-
-            string simplegraphpath = new string(Path.ChangeExtension(graphoutputpath, "").Take(Path.ChangeExtension(graphoutputpath, "").Length - 1).ToArray()) + "-simple.svg";
-            string simplesvg = "<p>Simple graph not found, searched at:" + simplegraphpath + "</p>";
-            if (File.Exists(simplegraphpath)) {
-                simplesvg = File.ReadAllText(simplegraphpath);
-                // Give the filled nodes (start node) the correct class
-                simplesvg = Regex.Replace(simplesvg, "class=\"node\"(>\\s*<title>[^<]*</title>\\s*<polygon fill=\"blue\")", "class=\"node start-node\"$1");
-                // Give the nodes the correct ID
-                simplesvg = Regex.Replace(simplesvg, "id=\"node[0-9]+\" class=\"([a-z\\- ]*)\">\\s*<title>i([0-9]+)</title>", "id=\"simple-node$2\" class=\"$1\" onclick=\"Select('I', $2)\">");
-                // Strip all <title> tags
-                simplesvg = Regex.Replace(simplesvg, "<title>[^<]*</title>", "");
-            }
-
-            string stylesheet = "/* Could not find the stylesheet */";
-            if (File.Exists("styles.css")) stylesheet = File.ReadAllText("styles.css");
-
-            string script = "// Could not find the script";
-            if (File.Exists("script.js")) script = File.ReadAllText("script.js");
-
-            string timestamp = DateTime.Now.ToString("yyyy-MM-dd HH:mm:ss");
-            stopwatch.Stop();
-            meta_data.drawingtime = stopwatch.ElapsedMilliseconds;
-
-            string html = $@"<html>
-<head>
-<meta name=""viewport"" content=""width=device-width, initial-scale=1.0"">
-<title>Report Protein Sequence Run</title>
-<style>
-{stylesheet}
-</style>
-<script>
-{script}
-</script>
-</head>
-<body onload=""Setup()"">
-<div class=""report"">
-<h1>Report Protein Sequence Run</h1>
-<p>Generated at {timestamp}</p>
-
-<input type=""checkbox"" id=""graph-collapsable""/>
-<label for=""graph-collapsable"">Graph</label>
-<div class=""collapsable"">{svg}</div>
-
-<input type=""checkbox"" id=""simple-graph-collapsable""/>
-<label for=""simple-graph-collapsable"">Simplified Graph</label>
-<div class=""collapsable"">{simplesvg}</div>
-
-<input type=""checkbox"" id=""table-collapsable""/>
-<label for=""table-collapsable"">Table</label>
-<div class=""collapsable"">{CreateContigsTable()}</div>
-
-<input type=""checkbox"" id=""reads-table-collapsable""/>
-<label for=""reads-table-collapsable"">Reads Table</label>
-<div class=""collapsable"">{CreateReadsTable()}</div>
-
-<input type=""checkbox"" id=""meta-collapsable""/>
-<label for=""meta-collapsable"">Meta Information</label>
-<div class=""collapsable meta-collapsable"">{HTMLMetaInformation()}</div>
-
-<div class=""footer"">
-    <p>Code written in 2019</p>
-    <p>Made by the Hecklab</p>
-</div>
-
-</div>
-<div class=""aside-handle"" id=""aside-handle"">
-<span class=""handle"">&lt;&gt;</span>
-</div>
-<div class=""aside"" id=""aside"">
-<div class=""aside-wrapper"">
-{CreateAsides()}
-</div>
-</div>
-</body>";
-            StreamWriter sw = File.CreateText(filename);
-            sw.Write(html);
-            sw.Close();
-        }
-    }
-    /// <summary> A class to store extension methods to help in the process of coding. </summary>
-    static class HelperFunctionality
-    {
-        /// <summary> To copy a subarray to a new array. </summary>
-        /// <param name="data"> The old array to copy from. </param>
-        /// <param name="index"> The index to start copying. </param>
-        /// <param name="length"> The length of the created subarray. </param>
-        /// <typeparam name="T"> The type of the elements in the array. </typeparam>
-        /// <returns> Returns a new array with clones of the original array. </returns>
-        public static T[] SubArray<T>(this T[] data, int index, int length)
-        {
-            T[] result = new T[length];
-            Array.Copy(data, index, result, 0, length);
-            return result;
-        }
-        /// <summary> This aligns a list of sequences to a template sequence based on character identity. </summary>
-        /// <returns> Returns a ValueTuple with the coverage as the first item (as a Double) and the amount of 
-        /// correctly aligned reads as an Int as the second item. </returns>
-        /// <remark> This code does not account for small defects in reads, it will only align perfect matches 
-        /// and it will only align matches tha fit entirely inside the template sequence (no overhang at the start or end). </remark>
-        /// <param name="template"> The template to match against. </param>
-        /// <param name="sequences"> The sequences to match with. </param>
-        public static (double, int) MultipleSequenceAlignmentToTemplate(string template, string[] sequences) 
-        {
-            // Keep track of all places already covered
-            bool[] covered = new bool[template.Length];
-            int correct_reads = 0;
-
-            foreach (string seq in sequences) {
-                bool found = false;
-                for (int i = 0; i < template.Length; i++) {
-                    // Try aligning on this position
-                    bool hit = true;
-                    for (int j = 0; j < seq.Length && hit; j++) {
-                        if (i+j > template.Length - 1 || template[i+j] != seq[j]) {
-                            hit = false;
-                        }
-                    }
-
-                    // The alignment succeeded, record this in the covered array
-                    if (hit) {
-                        for (int k = 0; k < seq.Length; k++) {
-                            covered[i+k] = true;
-                        }
-                        found = true;
-                    }
-                }
-                if (found == true) {
-                    correct_reads += 1;
-                }
-            }
-
-            int hits = 0;
-            foreach (bool b in covered) {
-                if (b) hits++;
-            }
-
-            return ((double)hits/covered.Length, correct_reads);
-        }
-        /// <summary> This aligns a list of sequences to a template sequence based on character identity. </summary>
-        /// <returns> Returns a ValueTuple with the coverage as the first item (as a Double) and the  
-        /// correctly aligned reads as an array as the second item and the depth of coverage as the third item. </returns>
-        /// <remark> This code does not account for small defects in reads, it will only align perfect matches 
-        /// and it will only align matches tha fit entirely inside the template sequence (no overhang at the start or end). </remark>
-        /// <param name="template"> The template to match against. </param>
-        /// <param name="sequences"> The sequences to match with. </param>
-        public static (double, string[], double) MultipleSequenceAlignmentToTemplateExtended(string template, string[] sequences) 
-        {
-            // Keep track of all places already covered
-            bool[] covered = new bool[template.Length];
-            int total_placed_reads_length = 0;
-            List<string> placed_sequences = new List<string>();
-
-            foreach (string seq in sequences) {
-                bool found = false;
-                for (int i = 0; i < template.Length; i++) {
-                    // Try aligning on this position
-                    bool hit = true;
-                    for (int j = 0; j < seq.Length && hit; j++) {
-                        if (i+j > template.Length - 1 || template[i+j] != seq[j]) {
-                            hit = false;
-                        }
-                    }
-
-                    // The alignment succeeded, record this in the covered array
-                    if (hit) {
-                        for (int k = 0; k < seq.Length; k++) {
-                            covered[i+k] = true;
-                        }
-                        found = true;
-                        total_placed_reads_length += seq.Length;
-                    }
-                }
-                if (found == true) {
-                    placed_sequences.Add(seq);
-                }
-            }
-
-            int hits = 0;
-            foreach (bool b in covered) {
-                if (b) hits++;
-            }
-
-            return ((double)hits/covered.Length, placed_sequences.ToArray(), (double)total_placed_reads_length / template.Length);
-        }
-        /// <summary> This aligns a list of sequences to a template sequence based on the alphabet given. </summary>
-        /// <returns> Returns a list of tuples with the sequences as first item, startinposition as second item, 
-        /// end position as third item and identifier from the given list as fourth item. </returns>
-        /// <remark> This code does not account for small defects in reads, it will only align perfect matches 
-        /// and it will only align matches tha fit entirely inside the template sequence (no overhang at the start or end). </remark>
-        /// <param name="template"> The template to match against. </param>
-        /// <param name="sequences"> The sequences to match with. </param>
-        /// <param name="alphabet"> The alphabet used to match (when none is given defaults to pure character identity). </param>
-        /// <param name="scoring_matrix"> The scoring matrix used in conjunction with the alphabet to match (when none is given defaults to pure character identity). </param>
-        /// <param name="reverse"> Whether or not the alignment should also be done in reverse direction. </param>
-        public static List<(string, int, int, int)> MultipleSequenceAlignmentToTemplate(string template, List<(string, int)> sequences, char[] alphabet, int[,] scoring_matrix, bool reverse = false) 
-        {
-            // Keep track of all places already covered
-            var result = new List<(string, int, int, int)>();
-
-            foreach (var current in sequences) {
-                string seq = current.Item1;
-                for (int i = -seq.Length + 1; i < template.Length; i++) {
-                    // Try aligning on this position
-                    bool hit = true;
-                    int score_fw_t = 0;
-                    int score_bw_t = 0;
-                    for (int j = 0; j < seq.Length && hit; j++) {
-                        if (i+j >= template.Length) {
-                            break;
-                        }
-                        if (i+j >= 0) {
-                            //Console.WriteLine($"i {i} j{j} l{seq.Length} t{template.Length}");
-                            int score_fw = scoring_matrix[Array.IndexOf(alphabet, template[i+j]), Array.IndexOf(alphabet, seq[j])];
-                            int score_bw = scoring_matrix[Array.IndexOf(alphabet, template[i+j]), Array.IndexOf(alphabet, seq[seq.Length-j-1])];
-                            score_fw_t += score_fw;
-                            score_bw_t += score_bw;
-
-                            if (score_fw < 1 && score_bw < 1) {
-                                hit = false;
-                            }
-                        }
-                    }
-
-                    // The alignment succeeded
-                    if (hit) {
-                        if (score_fw_t >= score_bw_t && score_fw_t > 2) result.Add((seq, i, i+seq.Length, current.Item2));
-                        else if (score_bw_t > 2) result.Add((new string(seq.Reverse().ToArray()), i, i+seq.Length, current.Item2));
-                    }
-                }
-            }
-
-            return result;
-        }
-=======
->>>>>>> 14ef38b5
     }
 }